import * as express from 'express';
import { asyncHandler } from '../../async-handler';
import { PgStore } from '../../../datastore/pg-store';
import { isUnanchoredRequest } from '../../query-helpers';
import { ChainID } from '@stacks/transactions';

const SUPPORTED_BLOCKCHAINS = ['stacks'];

<<<<<<< HEAD
export function createBnsAddressesRouter(db: PgStore): express.Router {
=======
export function createBnsAddressesRouter(db: DataStore, chainId: ChainID): express.Router {
>>>>>>> b42475e5
  const router = express.Router();
  router.get(
    '/:blockchain/:address',
    asyncHandler(async (req, res, next) => {
      // Retrieves a list of names owned by the address provided.
      const { blockchain, address } = req.params;
      if (!SUPPORTED_BLOCKCHAINS.includes(blockchain)) {
        res.status(404).json({ error: 'Unsupported blockchain' });
        return;
      }
      const includeUnanchored = isUnanchoredRequest(req, res, next);
      const namesByAddress = await db.getNamesByAddressList({
        address: address,
        includeUnanchored,
        chainId,
      });
      if (namesByAddress.found) {
        res.json({ names: namesByAddress.result });
      } else {
        res.json({ names: [] });
      }
    })
  );

  return router;
}<|MERGE_RESOLUTION|>--- conflicted
+++ resolved
@@ -6,11 +6,7 @@
 
 const SUPPORTED_BLOCKCHAINS = ['stacks'];
 
-<<<<<<< HEAD
-export function createBnsAddressesRouter(db: PgStore): express.Router {
-=======
-export function createBnsAddressesRouter(db: DataStore, chainId: ChainID): express.Router {
->>>>>>> b42475e5
+export function createBnsAddressesRouter(db: PgStore, chainId: ChainID): express.Router {
   const router = express.Router();
   router.get(
     '/:blockchain/:address',
