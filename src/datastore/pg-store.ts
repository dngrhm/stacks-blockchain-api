import {
  AddressTokenOfferingLocked,
  AddressUnlockSchedule,
  TransactionType,
} from '@stacks/stacks-blockchain-api-types';
import { ChainID, ClarityAbi } from '@stacks/transactions';
import { getTxTypeId, getTxTypeString } from '../api/controllers/db-controller';
import {
  assertNotNullish,
  FoundOrNot,
  unwrapOptional,
  bnsHexValueToName,
  bnsNameCV,
  getBnsSmartContractId,
<<<<<<< HEAD
  logger,
=======
  bnsNameFromSubdomain,
>>>>>>> 6d66c3cc
} from '../helpers';
import { PgStoreEventEmitter } from './pg-store-event-emitter';
import {
  AddressNftEventIdentifier,
  BlockIdentifier,
  BlockQueryResult,
  BlocksWithMetadata,
  ContractTxQueryResult,
  DbAssetEventTypeId,
  DbBlock,
  DbBnsName,
  DbBnsNamespace,
  DbBnsSubdomain,
  DbBnsZoneFile,
  DbBurnchainReward,
  DbChainTip,
  DbConfigState,
  DbEvent,
  DbEventTypeId,
  DbFtBalance,
  DbFtEvent,
  DbFungibleTokenMetadata,
  DbGetBlockWithMetadataOpts,
  DbGetBlockWithMetadataResponse,
  DbInboundStxTransfer,
  DbMempoolStats,
  DbMempoolTx,
  DbMicroblock,
  DbMinerReward,
  DbNftEvent,
  DbNonFungibleTokenMetadata,
  DbPox2Event,
  DbRewardSlotHolder,
  DbSearchResult,
  DbSmartContract,
  DbSmartContractEvent,
  DbStxBalance,
  DbStxEvent,
  DbStxLockEvent,
  DbTokenMetadataQueueEntry,
  DbTokenMetadataQueueEntryQuery,
  DbTokenOfferingLocked,
  DbTx,
  DbTxGlobalStatus,
  DbTxStatus,
  DbTxTypeId,
  DbTxWithAssetTransfers,
  FaucetRequestQueryResult,
  FungibleTokenMetadataQueryResult,
  MempoolTxQueryResult,
  MicroblockQueryResult,
  NftEventWithTxMetadata,
  NftHoldingInfo,
  NftHoldingInfoWithTxMetadata,
  NonFungibleTokenMetadataQueryResult,
  Pox2EventQueryResult,
  RawTxQueryResult,
  StxUnlockEvent,
  TransferQueryResult,
} from './common';
import { connectPostgres, getPgConnectionEnvValue, PgServer, PgSqlClient } from './connection';
import {
  abiColumn,
  BLOCK_COLUMNS,
  MEMPOOL_TX_COLUMNS,
  MICROBLOCK_COLUMNS,
  parseBlockQueryResult,
  parseDbEvents,
  parseDbPox2Event,
  parseFaucetRequestQueryResult,
  parseMempoolTxQueryResult,
  parseMicroblockQueryResult,
  parseQueryResultToSmartContract,
  parseTxQueryResult,
  parseTxsWithAssetTransfers,
  POX2_EVENT_COLUMNS,
  prefixedCols,
  TX_COLUMNS,
  unsafeCols,
  validateZonefileHash,
} from './helpers';
<<<<<<< HEAD
import {
  PgAddressNotificationPayload,
  PgBlockNotificationPayload,
  PgConfigStateNotificationPayload,
  PgMicroblockNotificationPayload,
  PgNameNotificationPayload,
  PgNftEventNotificationPayload,
  PgNotifier,
  PgTokenMetadataNotificationPayload,
  PgTokensNotificationPayload,
  PgTxNotificationPayload,
} from './pg-notifier';
=======
import { PgNotifier } from './pg-notifier';
>>>>>>> 6d66c3cc
import { AsyncLocalStorage } from 'async_hooks';
import { Pox2EventName } from '../pox-helpers';

export type UnwrapPromiseArray<T> = T extends any[]
  ? {
      [k in keyof T]: T[k] extends Promise<infer R> ? R : T[k];
    }
  : T;

type SqlTransactionContext = {
  usageName: string;
  sql: PgSqlClient;
};
/**
 * AsyncLocalStorage which determines if the current async context is running inside a SQL
 * transaction.
 */
export const sqlTransactionContext = new AsyncLocalStorage<SqlTransactionContext>();

/**
 * This is the main interface between the API and the Postgres database. It contains all methods that
 * query the DB in search for blockchain data to be returned via endpoints or WebSockets/Socket.IO.
 * It also provides an `EventEmitter` to notify the rest of the API whenever an important DB write has
 * happened in the `PgServer.primary` server (see `.env`).
 */
export class PgStore {
  readonly eventEmitter: PgStoreEventEmitter;
  readonly notifier?: PgNotifier;
  protected get closeTimeout(): number {
    return parseInt(getPgConnectionEnvValue('CLOSE_TIMEOUT', PgServer.default) ?? '5');
  }

  private readonly _sql: PgSqlClient;
  /**
   * Getter for a SQL client. If used inside `sqlTransaction`, the scoped client within the current
   * async context will be returned to guarantee transaction consistency.
   */
  get sql(): PgSqlClient {
    const sqlContext = sqlTransactionContext.getStore();
    return sqlContext ? sqlContext.sql : this._sql;
  }

  constructor(sql: PgSqlClient, notifier: PgNotifier | undefined = undefined) {
    this._sql = sql;
    this.notifier = notifier;
    this.eventEmitter = new PgStoreEventEmitter();
  }

  static async connect({
    usageName,
    withNotifier = true,
  }: {
    usageName: string;
    withNotifier?: boolean;
  }): Promise<PgStore> {
    const sql = await connectPostgres({ usageName: usageName, pgServer: PgServer.default });
    const notifier = withNotifier ? await PgNotifier.create(usageName) : undefined;
    const store = new PgStore(sql, notifier);
    await store.connectPgNotifier();
    return store;
  }

  async close(): Promise<void> {
    await this.notifier?.close();
    await this.sql.end({ timeout: this.closeTimeout });
  }

  /**
   * Start a SQL transaction. If any SQL client used within the callback was already scoped inside a
   * `BEGIN` transaction, no new transaction will be opened. This flexibility allows us to avoid
   * repeating code while making sure we don't arrive at SQL errors such as
   * `WARNING: there is already a transaction in progress` which may cause result inconsistencies.
   * @param callback - Callback with a scoped SQL client
   * @param readOnly - If a `BEGIN` transaction should be marked as `READ ONLY`
   * @returns Transaction results
   */
  async sqlTransaction<T>(
    callback: (sql: PgSqlClient) => T | Promise<T>,
    readOnly = true
  ): Promise<UnwrapPromiseArray<T>> {
    // Do we have a scoped client already? Use it directly.
    const sqlContext = sqlTransactionContext.getStore();
    if (sqlContext) {
      return callback(sqlContext.sql) as UnwrapPromiseArray<T>;
    }
    // Otherwise, start a transaction and store the scoped connection in the current async context.
    const usageName = this._sql.options.connection.application_name ?? '';
    return this._sql.begin(readOnly ? 'read only' : 'read write', sql => {
      return sqlTransactionContext.run({ usageName, sql }, () => callback(sql));
    });
  }

  /**
   * Get `application_name` for current connection (each connection has a unique PID)
   */
  async getConnectionApplicationName(): Promise<string> {
    const result = await this.sql<{ application_name: string }[]>`
      SELECT application_name FROM pg_stat_activity WHERE pid = pg_backend_pid()
    `;
    return result[0].application_name;
  }

  /**
   * Connects to the `PgNotifier`. Its messages will be forwarded to the rest of the API components
   * though the EventEmitter.
   */
  async connectPgNotifier() {
    await this.notifier?.connect(notification => {
      switch (notification.type) {
        case 'blockUpdate':
          this.eventEmitter.emit('blockUpdate', notification.payload.blockHash);
          break;
        case 'microblockUpdate':
          this.eventEmitter.emit('microblockUpdate', notification.payload.microblockHash);
          break;
        case 'txUpdate':
          this.eventEmitter.emit('txUpdate', notification.payload.txId);
          break;
        case 'addressUpdate':
          this.eventEmitter.emit(
            'addressUpdate',
            notification.payload.address,
            notification.payload.blockHeight
          );
          break;
        case 'tokensUpdate':
          this.eventEmitter.emit('tokensUpdate', notification.payload.contractID);
          break;
        case 'nameUpdate':
          this.eventEmitter.emit('nameUpdate', notification.payload.nameInfo);
          break;
        case 'tokenMetadataUpdateQueued':
          this.eventEmitter.emit('tokenMetadataUpdateQueued', notification.payload.queueId);
          break;
        case 'nftEventUpdate':
          this.eventEmitter.emit(
            'nftEventUpdate',
            notification.payload.txId,
            notification.payload.eventIndex
          );
          break;
        case 'smartContractUpdate':
          this.eventEmitter.emit('smartContractUpdate', notification.payload.contractId);
          break;
        case 'smartContractLogUpdate':
          this.eventEmitter.emit(
            'smartContractLogUpdate',
            notification.payload.txId,
            notification.payload.eventIndex
          );
          break;
        case 'configStateUpdate':
          this.eventEmitter.emit(
            'configStateUpdate',
            notification.payload as PgConfigStateNotificationPayload
          );
          break;
      }
    });
  }

  async getChainTip(
    sql: PgSqlClient
  ): Promise<{
    blockHeight: number;
    blockHash: string;
    indexBlockHash: string;
    burnBlockHeight: number;
  }> {
    const currentTipBlock = await sql<
      {
        block_height: number;
        block_hash: string;
        index_block_hash: string;
        burn_block_height: number;
      }[]
    >`SELECT block_height, block_hash, index_block_hash, burn_block_height FROM chain_tip`;
    const height = currentTipBlock[0]?.block_height ?? 0;
    return {
      blockHeight: height,
      blockHash: currentTipBlock[0]?.block_hash ?? '',
      indexBlockHash: currentTipBlock[0]?.index_block_hash ?? '',
      burnBlockHeight: currentTipBlock[0]?.burn_block_height ?? 0,
    };
  }

  async getBlockWithMetadata<TWithTxs extends boolean, TWithMicroblocks extends boolean>(
    blockIdentifier: BlockIdentifier,
    metadata?: DbGetBlockWithMetadataOpts<TWithTxs, TWithMicroblocks>
  ): Promise<FoundOrNot<DbGetBlockWithMetadataResponse<TWithTxs, TWithMicroblocks>>> {
    return await this.sqlTransaction(async sql => {
      const block = await this.getBlockInternal(sql, blockIdentifier);
      if (!block.found) {
        return { found: false };
      }
      let txs: DbTx[] | null = null;
      const microblocksAccepted: DbMicroblock[] = [];
      const microblocksStreamed: DbMicroblock[] = [];
      const microblock_tx_count: Record<string, number> = {};
      if (metadata?.txs) {
        const txQuery = await sql<ContractTxQueryResult[]>`
          SELECT ${unsafeCols(sql, [...TX_COLUMNS, abiColumn()])}
          FROM txs
          WHERE index_block_hash = ${block.result.index_block_hash}
            AND canonical = true AND microblock_canonical = true
          ORDER BY microblock_sequence DESC, tx_index DESC
        `;
        txs = txQuery.map(r => parseTxQueryResult(r));
      }
      if (metadata?.microblocks) {
        const microblocksQuery = await sql<
          (MicroblockQueryResult & { transaction_count: number })[]
        >`
          SELECT ${sql(MICROBLOCK_COLUMNS)}, (
            SELECT COUNT(tx_id)::integer as transaction_count
            FROM txs
            WHERE txs.microblock_hash = microblocks.microblock_hash
            AND canonical = true AND microblock_canonical = true
          )
          FROM microblocks
          WHERE parent_index_block_hash
            IN ${sql([block.result.index_block_hash, block.result.parent_index_block_hash])}
          AND microblock_canonical = true
          ORDER BY microblock_sequence DESC
        `;
        for (const mb of microblocksQuery) {
          const parsedMicroblock = parseMicroblockQueryResult(mb);
          const count = mb.transaction_count;
          if (parsedMicroblock.parent_index_block_hash === block.result.parent_index_block_hash) {
            microblocksAccepted.push(parsedMicroblock);
            microblock_tx_count[parsedMicroblock.microblock_hash] = count;
          }
          if (parsedMicroblock.parent_index_block_hash === block.result.index_block_hash) {
            microblocksStreamed.push(parsedMicroblock);
          }
        }
      }
      type ResultType = DbGetBlockWithMetadataResponse<TWithTxs, TWithMicroblocks>;
      const result: ResultType = {
        block: block.result,
        txs: txs as ResultType['txs'],
        microblocks: {
          accepted: microblocksAccepted,
          streamed: microblocksStreamed,
        } as ResultType['microblocks'],
        microblock_tx_count,
      };
      return {
        found: true,
        result: result,
      };
    });
  }

  async getPox1UnlockHeightInternal(sql: PgSqlClient): Promise<FoundOrNot<number>> {
    const query = await sql<{ pox_v1_unlock_height: string }[]>`
      SELECT pox_v1_unlock_height
      FROM pox_state
      LIMIt 1
    `;
    if (query.length === 0) {
      return { found: false };
    }
    const unlockHeight = parseInt(query[0].pox_v1_unlock_height);
    if (unlockHeight === 0) {
      return { found: false };
    }
    return { found: true, result: unlockHeight };
  }

  async getPox1UnlockHeight(): Promise<FoundOrNot<number>> {
    return this.getPox1UnlockHeightInternal(this.sql);
  }

  async getUnanchoredChainTip(): Promise<FoundOrNot<DbChainTip>> {
    const result = await this.sql<
      {
        block_height: number;
        index_block_hash: string;
        block_hash: string;
        microblock_hash: string | null;
        microblock_sequence: number | null;
        burn_block_height: number;
      }[]
    >`SELECT block_height, index_block_hash, block_hash, microblock_hash, microblock_sequence, burn_block_height
      FROM chain_tip`;
    if (result.length === 0) {
      return { found: false } as const;
    }
    const row = result[0];
    const chainTipResult: DbChainTip = {
      blockHeight: row.block_height,
      indexBlockHash: row.index_block_hash,
      blockHash: row.block_hash,
      microblockHash: row.microblock_hash === null ? undefined : row.microblock_hash,
      microblockSequence: row.microblock_sequence === null ? undefined : row.microblock_sequence,
      burnBlockHeight: row.burn_block_height,
    };
    return { found: true, result: chainTipResult };
  }

  async getBlock(blockIdentifer: BlockIdentifier): Promise<FoundOrNot<DbBlock>> {
    return this.getBlockInternal(this.sql, blockIdentifer);
  }

  async getBlockInternal(
    sql: PgSqlClient,
    blockIdentifer: BlockIdentifier
  ): Promise<FoundOrNot<DbBlock>> {
    const result = await sql<BlockQueryResult[]>`
      SELECT ${sql(BLOCK_COLUMNS)}
      FROM blocks
      WHERE ${
        'hash' in blockIdentifer
          ? sql`block_hash = ${blockIdentifer.hash}`
          : 'height' in blockIdentifer
          ? sql`block_height = ${blockIdentifer.height}`
          : 'burnBlockHash' in blockIdentifer
          ? sql`burn_block_hash = ${blockIdentifer.burnBlockHash}`
          : sql`burn_block_height = ${blockIdentifer.burnBlockHeight}`
      }
      ORDER BY canonical DESC, block_height DESC
      LIMIT 1
    `;
    if (result.length === 0) {
      return { found: false } as const;
    }
    const row = result[0];
    const block = parseBlockQueryResult(row);
    return { found: true, result: block } as const;
  }

  async getBlockByHeightInternal(
    sql: PgSqlClient,
    blockHeight: number
  ): Promise<FoundOrNot<DbBlock>> {
    const result = await sql<BlockQueryResult[]>`
      SELECT ${sql(BLOCK_COLUMNS)}
      FROM blocks
      WHERE block_height = ${blockHeight} AND canonical = true
    `;
    if (result.length === 0) {
      return { found: false } as const;
    }
    const row = result[0];
    const block = parseBlockQueryResult(row);
    return { found: true, result: block } as const;
  }

  async getCurrentBlock(): Promise<FoundOrNot<DbBlock>> {
    return this.getCurrentBlockInternal(this.sql);
  }

  async getCurrentBlockHeight(): Promise<FoundOrNot<number>> {
    const result = await this.sql<{ block_height: number }[]>`SELECT block_height FROM chain_tip`;
    if (result.length === 0) {
      return { found: false } as const;
    }
    const row = result[0];
    return { found: true, result: row.block_height } as const;
  }

  async getCurrentBlockInternal(sql: PgSqlClient): Promise<FoundOrNot<DbBlock>> {
    const result = await sql<BlockQueryResult[]>`
      SELECT ${sql(BLOCK_COLUMNS)}
      FROM blocks b
      INNER JOIN chain_tip t USING (index_block_hash, block_hash, block_height, burn_block_height)
      LIMIT 1
    `;
    if (result.length === 0) {
      return { found: false } as const;
    }
    const row = result[0];
    const block = parseBlockQueryResult(row);
    return { found: true, result: block } as const;
  }

  /**
   * Returns Block information with metadata, including accepted and streamed microblocks hash
   * @returns `BlocksWithMetadata` object including list of Blocks with metadata and total count.
   */
  async getBlocksWithMetadata({
    limit,
    offset,
  }: {
    limit: number;
    offset: number;
  }): Promise<BlocksWithMetadata> {
    return await this.sqlTransaction(async sql => {
      // Get blocks with count.
      const countQuery = await sql<{ count: number }[]>`
        SELECT block_count AS count FROM chain_tip
      `;
      const block_count = countQuery[0].count;
      const blocksQuery = await sql<BlockQueryResult[]>`
        SELECT ${sql(BLOCK_COLUMNS)}
        FROM blocks
        WHERE canonical = true
        ORDER BY block_height DESC
        LIMIT ${limit}
        OFFSET ${offset}
      `;
      const blocks = blocksQuery.map(r => parseBlockQueryResult(r));
      const blockHashValues: string[] = [];
      const indexBlockHashValues: string[] = [];
      blocks.forEach(block => {
        const indexBytea = block.index_block_hash;
        const parentBytea = block.parent_index_block_hash;
        indexBlockHashValues.push(indexBytea, parentBytea);
        blockHashValues.push(indexBytea);
      });
      if (blockHashValues.length === 0) {
        return {
          results: [],
          total: block_count,
        };
      }

      // get txs in those blocks
      const txs = await sql<{ tx_id: string; index_block_hash: string }[]>`
        SELECT tx_id, index_block_hash
        FROM txs
        WHERE index_block_hash IN ${sql(blockHashValues)}
          AND canonical = true AND microblock_canonical = true
        ORDER BY microblock_sequence DESC, tx_index DESC
      `;

      // get microblocks in those blocks
      const microblocksQuery = await sql<
        {
          parent_index_block_hash: string;
          index_block_hash: string;
          microblock_hash: string;
          transaction_count: number;
        }[]
      >`
          SELECT parent_index_block_hash, index_block_hash, microblock_hash, (
            SELECT COUNT(tx_id)::integer as transaction_count
            FROM txs
            WHERE txs.microblock_hash = microblocks.microblock_hash
            AND canonical = true AND microblock_canonical = true
          )
          FROM microblocks
          WHERE parent_index_block_hash IN ${sql(indexBlockHashValues)}
          AND microblock_canonical = true
          ORDER BY microblock_sequence DESC
        `;
      // parse data to return
      const blocksMetadata = blocks.map(block => {
        const transactions = txs
          .filter(tx => tx.index_block_hash === block.index_block_hash)
          .map(tx => tx.tx_id);
        const microblocksAccepted = microblocksQuery
          .filter(
            microblock => block.parent_index_block_hash === microblock.parent_index_block_hash
          )
          .map(mb => {
            return {
              microblock_hash: mb.microblock_hash,
              transaction_count: mb.transaction_count,
            };
          });
        const microblocksStreamed = microblocksQuery
          .filter(microblock => block.parent_index_block_hash === microblock.index_block_hash)
          .map(mb => mb.microblock_hash);
        const microblock_tx_count: Record<string, number> = {};
        microblocksAccepted.forEach(mb => {
          microblock_tx_count[mb.microblock_hash] = mb.transaction_count;
        });
        return {
          block,
          txs: transactions,
          microblocks_accepted: microblocksAccepted.map(mb => mb.microblock_hash),
          microblocks_streamed: microblocksStreamed,
          microblock_tx_count,
        };
      });
      const results: BlocksWithMetadata = {
        results: blocksMetadata,
        total: block_count,
      };
      return results;
    });
  }

  async getBlockTxs(indexBlockHash: string) {
    const result = await this.sql<{ tx_id: string; tx_index: number }[]>`
      SELECT tx_id, tx_index
      FROM txs
      WHERE index_block_hash = ${indexBlockHash} AND canonical = true AND microblock_canonical = true
    `;
    const txIds = result.sort(tx => tx.tx_index).map(tx => tx.tx_id);
    return { results: txIds };
  }

  async getBlockTxsRows(blockHash: string): Promise<FoundOrNot<DbTx[]>> {
    return await this.sqlTransaction(async sql => {
      const blockQuery = await this.getBlockInternal(sql, { hash: blockHash });
      if (!blockQuery.found) {
        throw new Error(`Could not find block by hash ${blockHash}`);
      }
      const result = await sql<ContractTxQueryResult[]>`
        SELECT ${unsafeCols(sql, [...TX_COLUMNS, abiColumn()])}
        FROM txs
        WHERE index_block_hash = ${blockQuery.result.index_block_hash}
          AND canonical = true AND microblock_canonical = true
        ORDER BY microblock_sequence ASC, tx_index ASC
      `;
      if (result.length === 0) {
        return { found: false } as const;
      }
      const parsed = result.map(r => parseTxQueryResult(r));
      return { found: true, result: parsed };
    });
  }

  async getMicroblock(args: {
    microblockHash: string;
  }): Promise<FoundOrNot<{ microblock: DbMicroblock; txs: string[] }>> {
    return await this.sqlTransaction(async sql => {
      const result = await sql<MicroblockQueryResult[]>`
        SELECT ${sql(MICROBLOCK_COLUMNS)}
        FROM microblocks
        WHERE microblock_hash = ${args.microblockHash}
        ORDER BY canonical DESC, microblock_canonical DESC
        LIMIT 1
      `;
      if (result.length === 0) {
        return { found: false } as const;
      }
      const txQuery = await sql<{ tx_id: string }[]>`
        SELECT tx_id
        FROM txs
        WHERE microblock_hash = ${args.microblockHash} AND canonical = true AND microblock_canonical = true 
        ORDER BY tx_index DESC
      `;
      const microblock = parseMicroblockQueryResult(result[0]);
      const txs = txQuery.map(row => row.tx_id);
      return { found: true, result: { microblock, txs } };
    });
  }

  async getMicroblocks(args: {
    limit: number;
    offset: number;
  }): Promise<{ result: { microblock: DbMicroblock; txs: string[] }[]; total: number }> {
    return await this.sqlTransaction(async sql => {
      const countQuery = await sql<
        { total: number }[]
      >`SELECT microblock_count AS total FROM chain_tip`;
      const microblockQuery = await sql<
        (MicroblockQueryResult & { tx_id?: string | null; tx_index?: number | null })[]
      >`
      SELECT microblocks.*, txs.tx_id 
      FROM microblocks LEFT JOIN txs USING(microblock_hash)
      WHERE microblocks.canonical = true AND microblocks.microblock_canonical = true AND 
        txs.canonical = true AND txs.microblock_canonical = true
      ORDER BY microblocks.block_height DESC, microblocks.microblock_sequence DESC, txs.tx_index DESC
      LIMIT ${args.limit}
      OFFSET ${args.offset};
      `;
      const microblocks: { microblock: DbMicroblock; txs: string[] }[] = [];
      microblockQuery.forEach(row => {
        const mb = parseMicroblockQueryResult(row);
        let existing = microblocks.find(
          item => item.microblock.microblock_hash === mb.microblock_hash
        );
        if (!existing) {
          existing = { microblock: mb, txs: [] };
          microblocks.push(existing);
        }
        if (row.tx_id) {
          existing.txs.push(row.tx_id);
        }
      });
      return {
        result: microblocks,
        total: countQuery[0].total,
      };
    });
  }

  async getUnanchoredTxsInternal(sql: PgSqlClient): Promise<{ txs: DbTx[] }> {
    // Get transactions that have been streamed in microblocks but not yet accepted or rejected in an anchor block.
    const { blockHeight } = await this.getChainTip(sql);
    const unanchoredBlockHeight = blockHeight + 1;
    const query = await sql<ContractTxQueryResult[]>`
      SELECT ${unsafeCols(sql, [...TX_COLUMNS, abiColumn()])}
      FROM txs
      WHERE canonical = true AND microblock_canonical = true AND block_height = ${unanchoredBlockHeight}
      ORDER BY block_height DESC, microblock_sequence DESC, tx_index DESC
    `;
    const txs = query.map(row => parseTxQueryResult(row));
    return { txs: txs };
  }

  async getUnanchoredTxs(): Promise<{ txs: DbTx[] }> {
    return await this.sqlTransaction(async sql => {
      return this.getUnanchoredTxsInternal(sql);
    });
  }

  async getAddressNonceAtBlock(args: {
    stxAddress: string;
    blockIdentifier: BlockIdentifier;
  }): Promise<FoundOrNot<{ lastExecutedTxNonce: number | null; possibleNextNonce: number }>> {
    return await this.sqlTransaction(async sql => {
      const dbBlock = await this.getBlockInternal(sql, args.blockIdentifier);
      if (!dbBlock.found) {
        return { found: false };
      }
      const nonceQuery = await sql<{ nonce: number | null }[]>`
        SELECT MAX(nonce) nonce
        FROM txs
        WHERE ((sender_address = ${args.stxAddress} AND sponsored = false) OR (sponsor_address = ${args.stxAddress} AND sponsored = true))
        AND canonical = true AND microblock_canonical = true
        AND block_height <= ${dbBlock.result.block_height}
      `;
      let lastExecutedTxNonce: number | null = null;
      let possibleNextNonce = 0;
      if (nonceQuery.length > 0 && typeof nonceQuery[0].nonce === 'number') {
        lastExecutedTxNonce = nonceQuery[0].nonce;
        possibleNextNonce = lastExecutedTxNonce + 1;
      } else {
        possibleNextNonce = 0;
      }
      return { found: true, result: { lastExecutedTxNonce, possibleNextNonce } };
    });
  }

  async getAddressNonces(args: {
    stxAddress: string;
  }): Promise<{
    lastExecutedTxNonce: number | null;
    lastMempoolTxNonce: number | null;
    possibleNextNonce: number;
    detectedMissingNonces: number[];
  }> {
    return await this.sqlTransaction(async sql => {
      const executedTxNonce = await sql<{ nonce: number | null }[]>`
        SELECT MAX(nonce) nonce
        FROM txs
        WHERE sender_address = ${args.stxAddress}
        AND canonical = true AND microblock_canonical = true
      `;
      const executedTxSponsorNonce = await sql<{ nonce: number | null }[]>`
        SELECT MAX(sponsor_nonce) nonce
        FROM txs
        WHERE sponsor_address = ${args.stxAddress} AND sponsored = true
        AND canonical = true AND microblock_canonical = true
      `;
      const mempoolTxNonce = await sql<{ nonce: number | null }[]>`
        SELECT MAX(nonce) nonce
        FROM mempool_txs
        WHERE sender_address = ${args.stxAddress}
        AND pruned = false
      `;
      const mempoolTxSponsorNonce = await sql<{ nonce: number | null }[]>`
        SELECT MAX(sponsor_nonce) nonce
        FROM mempool_txs
        WHERE sponsor_address = ${args.stxAddress} AND sponsored= true
        AND pruned = false
      `;

      let lastExecutedTxNonce = executedTxNonce[0]?.nonce ?? null;
      const lastExecutedTxSponsorNonce = executedTxSponsorNonce[0]?.nonce ?? null;
      if (lastExecutedTxNonce != null || lastExecutedTxSponsorNonce != null) {
        lastExecutedTxNonce = Math.max(lastExecutedTxNonce ?? 0, lastExecutedTxSponsorNonce ?? 0);
      }

      let lastMempoolTxNonce = mempoolTxNonce[0]?.nonce ?? null;
      const lastMempoolTxSponsorNonce = mempoolTxSponsorNonce[0]?.nonce ?? null;

      if (lastMempoolTxNonce != null || lastMempoolTxSponsorNonce != null) {
        lastMempoolTxNonce = Math.max(lastMempoolTxNonce ?? 0, lastMempoolTxSponsorNonce ?? 0);
      }

      let possibleNextNonce = 0;
      if (lastExecutedTxNonce !== null || lastMempoolTxNonce !== null) {
        possibleNextNonce = Math.max(lastExecutedTxNonce ?? 0, lastMempoolTxNonce ?? 0) + 1;
      }
      const detectedMissingNonces: number[] = [];
      if (lastExecutedTxNonce !== null && lastMempoolTxNonce !== null) {
        // There's a greater than one difference in the last mempool tx nonce and last executed tx nonce.
        // Check if there are any expected intermediate nonces missing from from the mempool.
        if (lastMempoolTxNonce - lastExecutedTxNonce > 1) {
          const expectedNonces: number[] = [];
          for (let i = lastMempoolTxNonce - 1; i > lastExecutedTxNonce; i--) {
            expectedNonces.push(i);
          }
          const mempoolNonces = await sql<{ nonce: number }[]>`
            SELECT nonce
            FROM mempool_txs
            WHERE sender_address = ${args.stxAddress}
              AND nonce IN ${sql(expectedNonces)}
            AND pruned = false
            UNION
            SELECT sponsor_nonce as nonce
            FROM mempool_txs
            WHERE sponsor_address = ${args.stxAddress}
              AND sponsored = true
              AND sponsor_nonce IN ${sql(expectedNonces)}
            AND pruned = false
          `;
          const mempoolNonceArr = mempoolNonces.map(r => r.nonce);
          expectedNonces.forEach(nonce => {
            if (!mempoolNonceArr.includes(nonce)) {
              detectedMissingNonces.push(nonce);
            }
          });
        }
      }
      return {
        lastExecutedTxNonce: lastExecutedTxNonce,
        lastMempoolTxNonce: lastMempoolTxNonce,
        possibleNextNonce: possibleNextNonce,
        detectedMissingNonces: detectedMissingNonces,
      };
    });
  }

  async getNameCanonical(txId: string, indexBlockHash: string): Promise<FoundOrNot<boolean>> {
    const queryResult = await this.sql<{ canonical: boolean }[]>`
      SELECT canonical FROM names
      WHERE tx_id = ${txId} AND index_block_hash = ${indexBlockHash}
    `;
    if (queryResult.length > 0) {
      return {
        found: true,
        result: queryResult[0].canonical,
      };
    }
    return { found: false } as const;
  }

  async getBurnchainRewardSlotHolders({
    burnchainAddress,
    limit,
    offset,
  }: {
    burnchainAddress?: string;
    limit: number;
    offset: number;
  }): Promise<{ total: number; slotHolders: DbRewardSlotHolder[] }> {
    const queryResults = await this.sql<
      {
        burn_block_hash: string;
        burn_block_height: number;
        address: string;
        slot_index: number;
        count: number;
      }[]
    >`
      SELECT
        burn_block_hash, burn_block_height, address, slot_index, (COUNT(*) OVER())::INTEGER AS count
      FROM reward_slot_holders
      WHERE canonical = true
        ${burnchainAddress ? this.sql`AND address = ${burnchainAddress}` : this.sql``}
      ORDER BY burn_block_height DESC, slot_index DESC
      LIMIT ${limit}
      OFFSET ${offset}
    `;
    const count = queryResults[0]?.count ?? 0;
    const slotHolders = queryResults.map(r => {
      const parsed: DbRewardSlotHolder = {
        canonical: true,
        burn_block_hash: r.burn_block_hash,
        burn_block_height: r.burn_block_height,
        address: r.address,
        slot_index: r.slot_index,
      };
      return parsed;
    });
    return {
      total: count,
      slotHolders,
    };
  }

  async getTxsFromBlock(
    blockIdentifer: BlockIdentifier,
    limit: number,
    offset: number
  ): Promise<FoundOrNot<{ results: DbTx[]; total: number }>> {
    return await this.sqlTransaction(async sql => {
      const blockQuery = await this.getBlockInternal(sql, blockIdentifer);
      if (!blockQuery.found) {
        return { found: false };
      }
      const totalQuery = await sql<{ count: number }[]>`
        SELECT COUNT(*)::integer
        FROM txs
        WHERE canonical = true AND microblock_canonical = true
          AND index_block_hash = ${blockQuery.result.index_block_hash}
      `;
      const result = await sql<ContractTxQueryResult[]>`
        SELECT ${unsafeCols(sql, [...TX_COLUMNS, abiColumn()])}
        FROM txs
        WHERE canonical = true AND microblock_canonical = true
          AND index_block_hash = ${blockQuery.result.index_block_hash}
        ORDER BY microblock_sequence DESC, tx_index DESC
        LIMIT ${limit}
        OFFSET ${offset}
      `;
      const total = totalQuery.length > 0 ? totalQuery[0].count : 0;
      const parsed = result.map(r => parseTxQueryResult(r));
      return { found: true, result: { results: parsed, total } };
    });
  }

  async getBurnchainRewards({
    burnchainRecipient,
    limit,
    offset,
  }: {
    burnchainRecipient?: string;
    limit: number;
    offset: number;
  }): Promise<DbBurnchainReward[]> {
    const queryResults = await this.sql<
      {
        burn_block_hash: string;
        burn_block_height: number;
        burn_amount: string;
        reward_recipient: string;
        reward_amount: string;
        reward_index: number;
      }[]
    >`
      SELECT burn_block_hash, burn_block_height, burn_amount, reward_recipient, reward_amount, reward_index
      FROM burnchain_rewards
      WHERE canonical = true
        ${burnchainRecipient ? this.sql`AND reward_recipient = ${burnchainRecipient}` : this.sql``}
      ORDER BY burn_block_height DESC, reward_index DESC
      LIMIT ${limit}
      OFFSET ${offset}
    `;
    return queryResults.map(r => {
      const parsed: DbBurnchainReward = {
        canonical: true,
        burn_block_hash: r.burn_block_hash,
        burn_block_height: r.burn_block_height,
        burn_amount: BigInt(r.burn_amount),
        reward_recipient: r.reward_recipient,
        reward_amount: BigInt(r.reward_amount),
        reward_index: r.reward_index,
      };
      return parsed;
    });
  }

  async getMinersRewardsAtHeight({
    blockHeight,
  }: {
    blockHeight: number;
  }): Promise<DbMinerReward[]> {
    const queryResults = await this.sql<
      {
        block_hash: string;
        from_index_block_hash: string;
        index_block_hash: string;
        mature_block_height: number;
        recipient: string;
        miner_address: string | null;
        coinbase_amount: number;
        tx_fees_anchored: number;
        tx_fees_streamed_confirmed: number;
        tx_fees_streamed_produced: number;
      }[]
    >`
      SELECT id, mature_block_height, recipient, miner_address, block_hash, index_block_hash, from_index_block_hash,
        canonical, coinbase_amount, tx_fees_anchored, tx_fees_streamed_confirmed, tx_fees_streamed_produced
      FROM miner_rewards
      WHERE canonical = true AND mature_block_height = ${blockHeight}
      ORDER BY id DESC
    `;
    return queryResults.map(r => {
      const parsed: DbMinerReward = {
        block_hash: r.block_hash,
        from_index_block_hash: r.from_index_block_hash,
        index_block_hash: r.index_block_hash,
        canonical: true,
        mature_block_height: r.mature_block_height,
        recipient: r.recipient,
        // If `miner_address` is null then it means pre-Stacks2.1 data, and the `recipient` can be accurately used
        miner_address: r.miner_address ?? r.recipient,
        coinbase_amount: BigInt(r.coinbase_amount),
        tx_fees_anchored: BigInt(r.tx_fees_anchored),
        tx_fees_streamed_confirmed: BigInt(r.tx_fees_streamed_confirmed),
        tx_fees_streamed_produced: BigInt(r.tx_fees_streamed_produced),
      };
      return parsed;
    });
  }

  async getBurnchainRewardsTotal(
    burnchainRecipient: string
  ): Promise<{ reward_recipient: string; reward_amount: bigint }> {
    const queryResults = await this.sql<{ amount: string }[]>`
      SELECT sum(reward_amount) amount
      FROM burnchain_rewards
      WHERE canonical = true AND reward_recipient = ${burnchainRecipient}
    `;
    const resultAmount = BigInt(queryResults[0]?.amount ?? 0);
    return { reward_recipient: burnchainRecipient, reward_amount: resultAmount };
  }

  private async parseMempoolTransactions(
    result: MempoolTxQueryResult[],
    sql: PgSqlClient,
    includeUnanchored: boolean
  ) {
    if (result.length === 0) {
      return [];
    }
    const pruned = result.filter(memTx => memTx.pruned && !includeUnanchored);
    if (pruned.length !== 0) {
      const unanchoredBlockHeight = await this.getMaxBlockHeight(sql, {
        includeUnanchored: true,
      });
      const notPrunedTxIds = pruned.map(tx => tx.tx_id);
      const query = await sql<{ tx_id: string }[]>`
        SELECT tx_id
        FROM txs
        WHERE canonical = true AND microblock_canonical = true
        AND tx_id IN ${sql(notPrunedTxIds)}
        AND block_height = ${unanchoredBlockHeight}
      `;
      // The tx is marked as pruned because it's in an unanchored microblock
      query.forEach(tran => {
        const transaction = result.find(tx => tx.tx_id === tran.tx_id);
        if (transaction) {
          transaction.pruned = false;
          transaction.status = DbTxStatus.Pending;
        }
      });
    }
    return result.map(transaction => parseMempoolTxQueryResult(transaction));
  }

  async getMempoolTxs(args: {
    txIds: string[];
    includeUnanchored: boolean;
    includePruned?: boolean;
  }): Promise<DbMempoolTx[]> {
    if (args.txIds.length === 0) {
      return [];
    }
    return await this.sqlTransaction(async sql => {
      const result = await sql<MempoolTxQueryResult[]>`
        SELECT ${unsafeCols(sql, [...MEMPOOL_TX_COLUMNS, abiColumn('mempool_txs')])}
        FROM mempool_txs
        WHERE tx_id IN ${sql(args.txIds)}
      `;
      return await this.parseMempoolTransactions(result, sql, args.includeUnanchored);
    });
  }

  async getMempoolTx({
    txId,
    includePruned,
    includeUnanchored,
  }: {
    txId: string;
    includeUnanchored: boolean;
    includePruned?: boolean;
  }): Promise<FoundOrNot<DbMempoolTx>> {
    return await this.sqlTransaction(async sql => {
      const result = await sql<MempoolTxQueryResult[]>`
        SELECT ${unsafeCols(sql, [...MEMPOOL_TX_COLUMNS, abiColumn('mempool_txs')])}
        FROM mempool_txs
        WHERE tx_id = ${txId}
      `;
      // Treat the tx as "not pruned" if it's in an unconfirmed microblock and the caller is has not opted-in to unanchored data.
      if (result[0]?.pruned && !includeUnanchored) {
        const unanchoredBlockHeight = await this.getMaxBlockHeight(sql, {
          includeUnanchored: true,
        });
        const query = await sql<{ tx_id: string }[]>`
          SELECT tx_id
          FROM txs
          WHERE canonical = true AND microblock_canonical = true
          AND block_height = ${unanchoredBlockHeight}
          AND tx_id = ${txId}
          LIMIT 1
        `;
        // The tx is marked as pruned because it's in an unanchored microblock
        if (query.length > 0) {
          result[0].pruned = false;
          result[0].status = DbTxStatus.Pending;
        }
      }
      if (result.length === 0 || (!includePruned && result[0].pruned)) {
        return { found: false } as const;
      }
      if (result.length > 1) {
        throw new Error(`Multiple transactions found in mempool table for txid: ${txId}`);
      }
      const rows = await this.parseMempoolTransactions(result, sql, includeUnanchored);
      const tx = rows[0];
      return { found: true, result: tx };
    });
  }

  async getDroppedTxs({
    limit,
    offset,
  }: {
    limit: number;
    offset: number;
  }): Promise<{ results: DbMempoolTx[]; total: number }> {
    return await this.sqlTransaction(async sql => {
      const droppedStatuses = [
        DbTxStatus.DroppedReplaceByFee,
        DbTxStatus.DroppedReplaceAcrossFork,
        DbTxStatus.DroppedTooExpensive,
        DbTxStatus.DroppedStaleGarbageCollect,
        DbTxStatus.DroppedApiGarbageCollect,
      ];
      const resultQuery = await sql<(MempoolTxQueryResult & { count: number })[]>`
        SELECT ${unsafeCols(sql, [
          ...prefixedCols(MEMPOOL_TX_COLUMNS, 'mempool'),
          abiColumn('mempool'),
          '(COUNT(*) OVER())::INTEGER AS count',
        ])}
        FROM (
          SELECT *
          FROM mempool_txs
          WHERE pruned = true AND status IN ${sql(droppedStatuses)}
        ) mempool
        LEFT JOIN (
          SELECT tx_id
          FROM txs
          WHERE canonical = true AND microblock_canonical = true
        ) mined
        ON mempool.tx_id = mined.tx_id
        WHERE mined.tx_id IS NULL
        ORDER BY receipt_time DESC
        LIMIT ${limit}
        OFFSET ${offset}
      `;
      const count = resultQuery.length > 0 ? resultQuery[0].count : 0;
      const mempoolTxs = resultQuery.map(r => parseMempoolTxQueryResult(r));
      return { results: mempoolTxs, total: count };
    });
  }

  async getMempoolStats({ lastBlockCount }: { lastBlockCount?: number }): Promise<DbMempoolStats> {
    return await this.sqlTransaction(async sql => {
      return await this.getMempoolStatsInternal({ sql, lastBlockCount });
    });
  }

  async getMempoolStatsInternal({
    sql,
    lastBlockCount,
  }: {
    sql: PgSqlClient;
    lastBlockCount?: number;
  }): Promise<DbMempoolStats> {
    let blockHeightCondition = sql``;
    const chainTipHeight = await this.getMaxBlockHeight(sql, { includeUnanchored: true });
    if (lastBlockCount) {
      const maxBlockHeight = chainTipHeight - lastBlockCount;
      blockHeightCondition = sql` AND receipt_block_height >= ${maxBlockHeight} `;
    }

    // Treat `versioned-smart-contract` txs (type 6) as regular `smart-contract` txs (type 1)
    const combineSmartContractVersions = sql`CASE type_id WHEN 6 THEN 1 ELSE type_id END AS type_id`;

    const txTypes = [
      DbTxTypeId.TokenTransfer,
      DbTxTypeId.SmartContract,
      DbTxTypeId.ContractCall,
      DbTxTypeId.PoisonMicroblock,
    ];

    const txTypeCountsQuery = await sql<{ type_id: DbTxTypeId; count: number }[]>`
      WITH txs_grouped AS (
        SELECT ${combineSmartContractVersions}
        FROM mempool_txs
        WHERE pruned = false
        ${blockHeightCondition}
      )
      SELECT
        type_id,
        count(*)::integer count
      FROM txs_grouped
      GROUP BY type_id
    `;
    const txTypeCounts: Record<string, number> = {};
    for (const typeId of txTypes) {
      const count = txTypeCountsQuery.find(r => r.type_id === typeId)?.count ?? 0;
      txTypeCounts[getTxTypeString(typeId)] = count;
    }

    const txFeesQuery = await sql<
      { type_id: DbTxTypeId; p25: number; p50: number; p75: number; p95: number }[]
    >`
      WITH txs_grouped AS (
        SELECT
          ${combineSmartContractVersions},
          fee_rate
        FROM mempool_txs
        WHERE pruned = false
        ${blockHeightCondition}
      )
      SELECT
        type_id,
        percentile_cont(0.25) within group (order by fee_rate asc) as p25,
        percentile_cont(0.50) within group (order by fee_rate asc) as p50,
        percentile_cont(0.75) within group (order by fee_rate asc) as p75,
        percentile_cont(0.95) within group (order by fee_rate asc) as p95
      FROM txs_grouped
      GROUP BY type_id
    `;
    const txFees: Record<
      string,
      { p25: number | null; p50: number | null; p75: number | null; p95: number | null }
    > = {};
    for (const typeId of txTypes) {
      const percentiles = txFeesQuery.find(r => r.type_id === typeId);
      txFees[getTxTypeString(typeId)] = {
        p25: percentiles?.p25 ?? null,
        p50: percentiles?.p50 ?? null,
        p75: percentiles?.p75 ?? null,
        p95: percentiles?.p95 ?? null,
      };
    }

    const txAgesQuery = await sql<
      {
        type_id: DbTxTypeId;
        p25: number;
        p50: number;
        p75: number;
        p95: number;
      }[]
    >`
      WITH mempool_unpruned AS (
        SELECT
          ${combineSmartContractVersions},
          receipt_block_height
        FROM mempool_txs
        WHERE pruned = false
        ${blockHeightCondition}
      ),
      mempool_ages AS (
        SELECT
          type_id,
          ${chainTipHeight} - receipt_block_height as age
        FROM mempool_unpruned
      )
      SELECT
        type_id,
        percentile_cont(0.25) within group (order by age asc) as p25,
        percentile_cont(0.50) within group (order by age asc) as p50,
        percentile_cont(0.75) within group (order by age asc) as p75,
        percentile_cont(0.95) within group (order by age asc) as p95
      FROM mempool_ages
      GROUP BY type_id
    `;
    const txAges: Record<
      string,
      { p25: number | null; p50: number | null; p75: number | null; p95: number | null }
    > = {};
    for (const typeId of txTypes) {
      const percentiles = txAgesQuery.find(r => r.type_id === typeId);
      txAges[getTxTypeString(typeId)] = {
        p25: percentiles?.p25 ?? null,
        p50: percentiles?.p50 ?? null,
        p75: percentiles?.p75 ?? null,
        p95: percentiles?.p95 ?? null,
      };
    }

    const txSizesQuery = await sql<
      {
        type_id: DbTxTypeId;
        p25: number;
        p50: number;
        p75: number;
        p95: number;
      }[]
    >`
      WITH mempool_unpruned AS (
        SELECT
          ${combineSmartContractVersions},
          tx_size
        FROM mempool_txs
        WHERE pruned = false
        ${blockHeightCondition}
      )
      SELECT
        type_id,
        percentile_cont(0.25) within group (order by tx_size asc) as p25,
        percentile_cont(0.50) within group (order by tx_size asc) as p50,
        percentile_cont(0.75) within group (order by tx_size asc) as p75,
        percentile_cont(0.95) within group (order by tx_size asc) as p95
      FROM mempool_unpruned
      GROUP BY type_id
    `;
    const txSizes: Record<
      string,
      { p25: number | null; p50: number | null; p75: number | null; p95: number | null }
    > = {};
    for (const typeId of txTypes) {
      const percentiles = txSizesQuery.find(r => r.type_id === typeId);
      txSizes[getTxTypeString(typeId)] = {
        p25: percentiles?.p25 ?? null,
        p50: percentiles?.p50 ?? null,
        p75: percentiles?.p75 ?? null,
        p95: percentiles?.p95 ?? null,
      };
    }

    return {
      tx_type_counts: txTypeCounts,
      tx_simple_fee_averages: txFees,
      tx_ages: txAges,
      tx_byte_sizes: txSizes,
    };
  }

  async getMempoolTxList({
    limit,
    offset,
    includeUnanchored,
    senderAddress,
    recipientAddress,
    address,
  }: {
    limit: number;
    offset: number;
    includeUnanchored: boolean;
    senderAddress?: string;
    recipientAddress?: string;
    address?: string;
  }): Promise<{ results: DbMempoolTx[]; total: number }> {
    const queryResult = await this.sqlTransaction(async sql => {
      // If caller did not opt-in to unanchored tx data, then treat unanchored txs as pending mempool txs.
      const unanchoredTxs: string[] = !includeUnanchored
        ? (await this.getUnanchoredTxsInternal(sql)).txs.map(tx => tx.tx_id)
        : [];
      const resultQuery = await sql<(MempoolTxQueryResult & { count: number })[]>`
        SELECT ${unsafeCols(sql, [
          ...MEMPOOL_TX_COLUMNS,
          abiColumn('mempool_txs'),
          '(COUNT(*) OVER())::INTEGER AS count',
        ])}
        FROM mempool_txs
        WHERE ${
          address
            ? sql`(sender_address = ${address}
                OR token_transfer_recipient_address = ${address}
                OR smart_contract_contract_id = ${address}
                OR contract_call_contract_id = ${address})`
            : senderAddress && recipientAddress
            ? sql`(sender_address = ${senderAddress}
                AND token_transfer_recipient_address = ${recipientAddress})`
            : senderAddress
            ? sql`sender_address = ${senderAddress}`
            : recipientAddress
            ? sql`token_transfer_recipient_address = ${recipientAddress}`
            : sql`TRUE`
        }
          AND (pruned = false ${
            !includeUnanchored && unanchoredTxs.length
              ? sql`OR tx_id IN ${sql(unanchoredTxs)}`
              : sql``
          })
        ORDER BY receipt_time DESC
        LIMIT ${limit}
        OFFSET ${offset}
      `;
      return { total: resultQuery[0]?.count ?? 0, rows: resultQuery };
    });

    const parsed = queryResult.rows.map(r => {
      // Ensure pruned and status are reset since the result can contain txs that were pruned from unanchored microblocks
      r.pruned = false;
      r.status = DbTxStatus.Pending;
      return parseMempoolTxQueryResult(r);
    });
    return { results: parsed, total: queryResult.total };
  }

  /**
   * Returns a string that represents a digest of all the current pending transactions
   * in the mempool. This digest can be used to calculate an `ETag` for mempool endpoint cache handlers.
   * @returns `FoundOrNot` object with a possible `digest` string.
   */
  async getMempoolTxDigest(): Promise<FoundOrNot<{ digest: string }>> {
    const result = await this.sql<{ digest: string }[]>`SELECT digest FROM mempool_digest`;
    if (result.length === 0) {
      return { found: false } as const;
    }
    return { found: true, result: { digest: result[0].digest } };
  }

  async getTx({
    txId,
    includeUnanchored,
  }: {
    txId: string;
    includeUnanchored: boolean;
  }): Promise<FoundOrNot<DbTx>> {
    return await this.sqlTransaction(async sql => {
      const maxBlockHeight = await this.getMaxBlockHeight(sql, { includeUnanchored });
      const result = await sql<ContractTxQueryResult[]>`
        SELECT ${unsafeCols(sql, [...TX_COLUMNS, abiColumn()])}
        FROM txs
        WHERE tx_id = ${txId} AND block_height <= ${maxBlockHeight}
        ORDER BY canonical DESC, microblock_canonical DESC, block_height DESC
        LIMIT 1
      `;
      if (result.length === 0) {
        return { found: false } as const;
      }
      const row = result[0];
      const tx = parseTxQueryResult(row);
      return { found: true, result: tx };
    });
  }

  async getMaxBlockHeight(
    sql: PgSqlClient,
    { includeUnanchored }: { includeUnanchored: boolean }
  ): Promise<number> {
    const chainTip = await this.getChainTip(sql);
    if (includeUnanchored) {
      return chainTip.blockHeight + 1;
    } else {
      return chainTip.blockHeight;
    }
  }

  async getTxList({
    limit,
    offset,
    txTypeFilter,
    includeUnanchored,
  }: {
    limit: number;
    offset: number;
    txTypeFilter: TransactionType[];
    includeUnanchored: boolean;
  }): Promise<{ results: DbTx[]; total: number }> {
    let totalQuery: { count: number }[];
    let resultQuery: ContractTxQueryResult[];
    return await this.sqlTransaction(async sql => {
      const maxHeight = await this.getMaxBlockHeight(sql, { includeUnanchored });
      if (txTypeFilter.length === 0) {
        totalQuery = await sql<{ count: number }[]>`
          SELECT ${includeUnanchored ? sql('tx_count_unanchored') : sql('tx_count')} AS count
          FROM chain_tip
        `;
        resultQuery = await sql<ContractTxQueryResult[]>`
          SELECT ${unsafeCols(sql, [...TX_COLUMNS, abiColumn()])}
          FROM txs
          WHERE canonical = true AND microblock_canonical = true AND block_height <= ${maxHeight}
          ORDER BY block_height DESC, microblock_sequence DESC, tx_index DESC
          LIMIT ${limit}
          OFFSET ${offset}
        `;
      } else {
        const txTypeIds = txTypeFilter.flatMap<number>(t => getTxTypeId(t));
        totalQuery = await sql<{ count: number }[]>`
          SELECT COUNT(*)::integer
          FROM txs
          WHERE canonical = true AND microblock_canonical = true
            AND type_id IN ${sql(txTypeIds)} AND block_height <= ${maxHeight}
        `;
        resultQuery = await sql<ContractTxQueryResult[]>`
          SELECT ${unsafeCols(sql, [...TX_COLUMNS, abiColumn()])}
          FROM txs
          WHERE canonical = true AND microblock_canonical = true
            AND type_id IN ${sql(txTypeIds)} AND block_height <= ${maxHeight}
          ORDER BY block_height DESC, microblock_sequence DESC, tx_index DESC
          LIMIT ${limit}
          OFFSET ${offset}
        `;
      }
      const parsed = resultQuery.map(r => parseTxQueryResult(r));
      return { results: parsed, total: totalQuery[0].count };
    });
  }

  async getTxListEvents(args: {
    txs: {
      txId: string;
      indexBlockHash: string;
    }[];
    limit: number;
    offset: number;
  }): Promise<{ results: DbEvent[] }> {
    return await this.sqlTransaction(async sql => {
      if (args.txs.length === 0) return { results: [] };
      // TODO: This hack has to be done because postgres.js can't figure out how to interpolate
      // these `bytea` VALUES comparisons yet.
      const transactionValues = args.txs
        .map(tx => `('\\x${tx.txId.slice(2)}'::bytea, '\\x${tx.indexBlockHash.slice(2)}'::bytea)`)
        .join(', ');
      const eventIndexStart = args.offset;
      const eventIndexEnd = args.offset + args.limit - 1;
      const stxLockResults = await sql<
        {
          event_index: number;
          tx_id: string;
          tx_index: number;
          block_height: number;
          canonical: boolean;
          locked_amount: string;
          unlock_height: string;
          locked_address: string;
          contract_name: string;
        }[]
      >`
        SELECT
          event_index, tx_id, tx_index, block_height, canonical, locked_amount, unlock_height, locked_address, contract_name
        FROM stx_lock_events
        WHERE (tx_id, index_block_hash) IN (VALUES ${sql.unsafe(transactionValues)})
          AND microblock_canonical = true AND event_index BETWEEN ${eventIndexStart} AND ${eventIndexEnd}
      `;
      const stxResults = await sql<
        {
          event_index: number;
          tx_id: string;
          tx_index: number;
          block_height: number;
          canonical: boolean;
          asset_event_type_id: number;
          sender?: string;
          recipient?: string;
          amount: string;
          memo?: string;
        }[]
      >`
        SELECT
          event_index, tx_id, tx_index, block_height, canonical, asset_event_type_id, sender, recipient, amount, memo
        FROM stx_events
        WHERE (tx_id, index_block_hash) IN (VALUES ${sql.unsafe(transactionValues)})
          AND microblock_canonical = true AND event_index BETWEEN ${eventIndexStart} AND ${eventIndexEnd}
      `;
      const ftResults = await sql<
        {
          event_index: number;
          tx_id: string;
          tx_index: number;
          block_height: number;
          canonical: boolean;
          asset_event_type_id: number;
          sender?: string;
          recipient?: string;
          asset_identifier: string;
          amount: string;
        }[]
      >`
        SELECT
          event_index, tx_id, tx_index, block_height, canonical, asset_event_type_id, sender, recipient, asset_identifier, amount
        FROM ft_events
        WHERE (tx_id, index_block_hash) IN (VALUES ${sql.unsafe(transactionValues)})
          AND microblock_canonical = true AND event_index BETWEEN ${eventIndexStart} AND ${eventIndexEnd}
      `;
      const nftResults = await sql<
        {
          event_index: number;
          tx_id: string;
          tx_index: number;
          block_height: number;
          canonical: boolean;
          asset_event_type_id: number;
          sender?: string;
          recipient?: string;
          asset_identifier: string;
          value: string;
        }[]
      >`
        SELECT
          event_index, tx_id, tx_index, block_height, canonical, asset_event_type_id, sender, recipient, asset_identifier, value
        FROM nft_events
        WHERE (tx_id, index_block_hash) = ANY(VALUES ${sql.unsafe(transactionValues)})
          AND microblock_canonical = true AND event_index BETWEEN ${eventIndexStart} AND ${eventIndexEnd}
      `;
      const logResults = await sql<
        {
          event_index: number;
          tx_id: string;
          tx_index: number;
          block_height: number;
          canonical: boolean;
          contract_identifier: string;
          topic: string;
          value: string;
        }[]
      >`
        SELECT
          event_index, tx_id, tx_index, block_height, canonical, contract_identifier, topic, value
        FROM contract_logs
        WHERE (tx_id, index_block_hash) IN (VALUES ${sql.unsafe(transactionValues)})
          AND microblock_canonical = true AND event_index BETWEEN ${eventIndexStart} AND ${eventIndexEnd}
      `;
      return {
        results: parseDbEvents(stxLockResults, stxResults, ftResults, nftResults, logResults),
      };
    });
  }

  /**
   * TODO investigate if this method needs be deprecated in favor of {@link getTransactionEvents}
   */
  async getTxEvents(args: {
    txId: string;
    indexBlockHash: string;
    limit: number;
    offset: number;
  }): Promise<{ results: DbEvent[] }> {
    // Note: when this is used to fetch events for an unanchored microblock tx, the `indexBlockHash` is empty
    // which will cause the sql queries to also match micro-orphaned tx data (resulting in duplicate event results).
    // To prevent that, all micro-orphaned events are excluded using `microblock_orphaned=false`.
    // That means, unlike regular orphaned txs, if a micro-orphaned tx is never re-mined, the micro-orphaned event data
    // will never be returned.
    return await this.sqlTransaction(async sql => {
      const eventIndexStart = args.offset;
      const eventIndexEnd = args.offset + args.limit - 1;
      const stxLockResults = await sql<
        {
          event_index: number;
          tx_id: string;
          tx_index: number;
          block_height: number;
          canonical: boolean;
          locked_amount: string;
          unlock_height: string;
          locked_address: string;
          contract_name: string;
        }[]
      >`
        SELECT
          event_index, tx_id, tx_index, block_height, canonical, locked_amount, unlock_height, locked_address, contract_name
        FROM stx_lock_events
        WHERE tx_id = ${args.txId} AND index_block_hash = ${args.indexBlockHash}
          AND microblock_canonical = true AND event_index BETWEEN ${eventIndexStart} AND ${eventIndexEnd}
      `;
      const stxResults = await sql<
        {
          event_index: number;
          tx_id: string;
          tx_index: number;
          block_height: number;
          canonical: boolean;
          asset_event_type_id: number;
          sender?: string;
          recipient?: string;
          amount: string;
          memo?: string;
        }[]
      >`
        SELECT
          event_index, tx_id, tx_index, block_height, canonical, asset_event_type_id, sender, recipient, amount, memo
        FROM stx_events
        WHERE tx_id = ${args.txId} AND index_block_hash = ${args.indexBlockHash}
          AND microblock_canonical = true AND event_index BETWEEN ${eventIndexStart} AND ${eventIndexEnd}
        `;
      const ftResults = await sql<
        {
          event_index: number;
          tx_id: string;
          tx_index: number;
          block_height: number;
          canonical: boolean;
          asset_event_type_id: number;
          sender?: string;
          recipient?: string;
          asset_identifier: string;
          amount: string;
        }[]
      >`
        SELECT
          event_index, tx_id, tx_index, block_height, canonical, asset_event_type_id, sender, recipient, asset_identifier, amount
        FROM ft_events
        WHERE tx_id = ${args.txId} AND index_block_hash = ${args.indexBlockHash}
          AND microblock_canonical = true AND event_index BETWEEN ${eventIndexStart} AND ${eventIndexEnd}
      `;
      const nftResults = await sql<
        {
          event_index: number;
          tx_id: string;
          tx_index: number;
          block_height: number;
          canonical: boolean;
          asset_event_type_id: number;
          sender?: string;
          recipient?: string;
          asset_identifier: string;
          value: string;
        }[]
      >`
        SELECT
          event_index, tx_id, tx_index, block_height, canonical, asset_event_type_id, sender, recipient, asset_identifier, value
        FROM nft_events
        WHERE tx_id = ${args.txId} AND index_block_hash = ${args.indexBlockHash}
          AND microblock_canonical = true AND event_index BETWEEN ${eventIndexStart} AND ${eventIndexEnd}
      `;
      const logResults = await sql<
        {
          event_index: number;
          tx_id: string;
          tx_index: number;
          block_height: number;
          canonical: boolean;
          contract_identifier: string;
          topic: string;
          value: string;
        }[]
      >`
        SELECT
          event_index, tx_id, tx_index, block_height, canonical, contract_identifier, topic, value
        FROM contract_logs
        WHERE tx_id = ${args.txId} AND index_block_hash = ${args.indexBlockHash}
          AND microblock_canonical = true AND event_index BETWEEN ${eventIndexStart} AND ${eventIndexEnd}
      `;
      return {
        results: parseDbEvents(stxLockResults, stxResults, ftResults, nftResults, logResults),
      };
    });
  }

  /**
   * It retrieves filtered events from the db based on transaction, principal or event type. Note: It does not accept both principal and txId at the same time
   * @param args - addressOrTxId: filter for either transaction id or address
   * @param args - eventTypeFilter: filter based on event types ids
   * @param args - limit: returned that many rows
   * @param args - offset: skip that any rows
   * @returns returns array of events
   */
  async getTransactionEvents(args: {
    addressOrTxId: { address: string; txId: undefined } | { address: undefined; txId: string };
    eventTypeFilter: DbEventTypeId[];
    limit: number;
    offset: number;
  }): Promise<{ results: DbEvent[] }> {
    return await this.sqlTransaction(async sql => {
      const refValue = args.addressOrTxId.address ?? args.addressOrTxId.txId;
      const isAddress = args.addressOrTxId.address !== undefined;
      const emptyEvents = sql`SELECT NULL,NULL,NULL,NULL,NULL,NULL,NULL,NULL,NULL,NULL,NULL,NULL,NULL,NULL,NULL,NULL`;
      const eventsResult = await sql<
        {
          tx_id: string;
          event_index: number;
          tx_index: number;
          block_height: number;
          sender: string;
          recipient: string;
          amount: number;
          memo: string;
          unlock_height: number;
          asset_identifier: string;
          contract_identifier: string;
          topic: string;
          value: string;
          event_type_id: number;
          asset_event_type_id: number;
          contract_name: string;
        }[]
      >`
        WITH events AS (
          ${
            args.eventTypeFilter.includes(DbEventTypeId.StxLock)
              ? sql`
                SELECT
                  tx_id, event_index, tx_index, block_height, locked_address as sender, NULL as recipient,
                  locked_amount as amount, unlock_height, NULL as asset_identifier, NULL as contract_identifier,
                  '0'::bytea as value, NULL as topic, null::bytea as memo, contract_name,
                  ${DbEventTypeId.StxLock}::integer as event_type_id, 0 as asset_event_type_id
                FROM stx_lock_events
                WHERE ${isAddress ? sql`locked_address = ${refValue}` : sql`tx_id = ${refValue}`}
                AND canonical = true AND microblock_canonical = true
                `
              : emptyEvents
          }
          UNION
          ${
            args.eventTypeFilter.includes(DbEventTypeId.StxAsset)
              ? sql`
                SELECT
                  tx_id, event_index, tx_index, block_height, sender, recipient,
                  amount, 0 as unlock_height, NULL as asset_identifier, NULL as contract_identifier,
                  '0'::bytea as value, NULL as topic, memo, NULL as contract_name,
                  ${DbEventTypeId.StxAsset}::integer as event_type_id, asset_event_type_id
                FROM stx_events
                WHERE ${
                  isAddress
                    ? sql`(sender = ${refValue} OR recipient = ${refValue})`
                    : sql`tx_id = ${refValue}`
                }
                AND canonical = true AND microblock_canonical = true
                `
              : emptyEvents
          }
          UNION
          ${
            args.eventTypeFilter.includes(DbEventTypeId.FungibleTokenAsset)
              ? sql`
                SELECT
                  tx_id, event_index, tx_index, block_height, sender, recipient,
                  amount, 0 as unlock_height, asset_identifier, NULL as contract_identifier,
                  '0'::bytea as value, NULL as topic, null::bytea as memo, NULL as contract_name,
                  ${DbEventTypeId.FungibleTokenAsset}::integer as event_type_id, asset_event_type_id
                FROM ft_events
                WHERE ${
                  isAddress
                    ? sql`(sender = ${refValue} OR recipient = ${refValue})`
                    : sql`tx_id = ${refValue}`
                }
                AND canonical = true AND microblock_canonical = true
                `
              : emptyEvents
          }
          UNION
          ${
            args.eventTypeFilter.includes(DbEventTypeId.NonFungibleTokenAsset)
              ? sql`
                SELECT
                  tx_id, event_index, tx_index, block_height, sender, recipient,
                  0 as amount, 0 as unlock_height, asset_identifier, NULL as contract_identifier,
                  value, NULL as topic, null::bytea as memo, NULL as contract_name,
                  ${DbEventTypeId.NonFungibleTokenAsset}::integer as event_type_id,
                  asset_event_type_id
                FROM nft_events
                WHERE ${
                  isAddress
                    ? sql`(sender = ${refValue} OR recipient = ${refValue})`
                    : sql`tx_id = ${refValue}`
                }
                AND canonical = true AND microblock_canonical = true
                `
              : emptyEvents
          }
          UNION
          ${
            args.eventTypeFilter.includes(DbEventTypeId.SmartContractLog)
              ? sql`
                SELECT
                  tx_id, event_index, tx_index, block_height, NULL as sender, NULL as recipient,
                  0 as amount, 0 as unlock_height, NULL as asset_identifier, contract_identifier,
                  value, topic, null::bytea as memo, NULL as contract_name,
                  ${DbEventTypeId.SmartContractLog}::integer as event_type_id,
                  0 as asset_event_type_id
                FROM contract_logs
                WHERE ${
                  isAddress ? sql`contract_identifier = ${refValue}` : sql`tx_id = ${refValue}`
                }
                AND canonical = true AND microblock_canonical = true
                `
              : emptyEvents
          }
        )
        SELECT *
        FROM events JOIN txs USING(tx_id)
        WHERE txs.canonical = true AND txs.microblock_canonical = true
        ORDER BY events.block_height DESC, microblock_sequence DESC, events.tx_index DESC, event_index DESC
        LIMIT ${args.limit}
        OFFSET ${args.offset}
      `;
      let events: DbEvent[] = [];
      if (eventsResult.length > 0) {
        events = eventsResult.map(r => {
          const event: DbEvent = {
            tx_id: r.tx_id,
            event_index: r.event_index,
            event_type: r.event_type_id,
            tx_index: r.tx_index,
            block_height: r.block_height,
            sender: r.sender,
            recipient: r.recipient,
            amount: BigInt(r.amount),
            locked_amount: BigInt(r.amount),
            unlock_height: Number(r.unlock_height),
            locked_address: r.sender,
            asset_identifier: r.asset_identifier,
            contract_identifier: r.contract_identifier,
            topic: r.topic,
            value: r.value,
            canonical: true,
            asset_event_type_id: r.asset_event_type_id,
            contract_name: r.contract_name,
          };
          if (event.event_type === DbEventTypeId.StxAsset && r.memo) {
            event.memo = r.memo;
          }
          return event;
        });
      }
      return {
        results: events,
      };
    });
  }

  /**
   * Returns a single entry from the `token_metadata_queue` table.
   * @param queueId - queue entry id
   */
  async getTokenMetadataQueueEntry(
    queueId: number
  ): Promise<FoundOrNot<DbTokenMetadataQueueEntry>> {
    const result = await this.sql<DbTokenMetadataQueueEntryQuery[]>`
      SELECT * FROM token_metadata_queue WHERE queue_id = ${queueId}
    `;
    if (result.length === 0) {
      return { found: false };
    }
    const row = result[0];
    const entry: DbTokenMetadataQueueEntry = {
      queueId: row.queue_id,
      txId: row.tx_id,
      contractId: row.contract_id,
      contractAbi: JSON.parse(row.contract_abi),
      blockHeight: row.block_height,
      processed: row.processed,
      retry_count: row.retry_count,
    };
    return { found: true, result: entry };
  }

  async getTokenMetadataQueue(
    limit: number,
    excludingEntries: number[]
  ): Promise<DbTokenMetadataQueueEntry[]> {
    const result = await this.sql<DbTokenMetadataQueueEntryQuery[]>`
      SELECT *
      FROM token_metadata_queue
      WHERE ${
        excludingEntries.length
          ? this.sql`NOT (queue_id IN ${this.sql(excludingEntries)})`
          : this.sql`TRUE`
      }
      AND processed = false
      ORDER BY block_height ASC, queue_id ASC
      LIMIT ${limit}
    `;
    const entries = result.map(row => {
      const entry: DbTokenMetadataQueueEntry = {
        queueId: row.queue_id,
        txId: row.tx_id,
        contractId: row.contract_id,
        contractAbi: JSON.parse(row.contract_abi),
        blockHeight: row.block_height,
        processed: row.processed,
        retry_count: row.retry_count,
      };
      return entry;
    });
    return entries;
  }

  async getSmartContract(contractId: string) {
    const result = await this.sql<
      {
        tx_id: string;
        canonical: boolean;
        contract_id: string;
        block_height: number;
        clarity_version: number | null;
        source_code: string;
        abi: unknown | null;
      }[]
    >`
      SELECT tx_id, canonical, contract_id, block_height, clarity_version, source_code, abi
      FROM smart_contracts
      WHERE contract_id = ${contractId}
      ORDER BY abi != 'null' DESC, canonical DESC, microblock_canonical DESC, block_height DESC
      LIMIT 1
    `;
    if (result.length === 0) {
      return { found: false } as const;
    }
    const row = result[0];
    return parseQueryResultToSmartContract(row);
  }

  async getPox2Events({
    limit,
    offset,
  }: {
    limit: number;
    offset: number;
  }): Promise<DbPox2Event[]> {
    return await this.sqlTransaction(async sql => {
      const queryResults = await sql<Pox2EventQueryResult[]>`
        SELECT ${sql(POX2_EVENT_COLUMNS)}
        FROM pox2_events
        WHERE canonical = true AND microblock_canonical = true
        ORDER BY block_height DESC, microblock_sequence DESC, tx_index DESC, event_index DESC
        LIMIT ${limit}
        OFFSET ${offset}
      `;
      const result = queryResults.map(result => parseDbPox2Event(result));
      return result;
    });
  }

  async getPox2EventsForTx({ txId }: { txId: string }): Promise<FoundOrNot<DbPox2Event[]>> {
    return await this.sqlTransaction(async sql => {
      const dbTx = await this.getTx({ txId, includeUnanchored: true });
      if (!dbTx.found) {
        return { found: false };
      }
      const queryResults = await sql<Pox2EventQueryResult[]>`
        SELECT ${sql(POX2_EVENT_COLUMNS)}
        FROM pox2_events
        WHERE canonical = true AND microblock_canonical = true AND tx_id = ${txId}
        ORDER BY block_height DESC, microblock_sequence DESC, tx_index DESC, event_index DESC
      `;
      const result = queryResults.map(result => parseDbPox2Event(result));
      return { found: true, result: result };
    });
  }

  async getPox2EventsForStacker({
    principal,
  }: {
    principal: string;
  }): Promise<FoundOrNot<DbPox2Event[]>> {
    return await this.sqlTransaction(async sql => {
      const queryResults = await sql<Pox2EventQueryResult[]>`
        SELECT ${sql(POX2_EVENT_COLUMNS)}
        FROM pox2_events
        WHERE canonical = true AND microblock_canonical = true AND stacker = ${principal}
        ORDER BY block_height DESC, microblock_sequence DESC, tx_index DESC, event_index DESC
      `;
      const result = queryResults.map(result => parseDbPox2Event(result));
      return { found: true, result: result };
    });
  }

  async getSmartContractEvents({
    contractId,
    limit,
    offset,
  }: {
    contractId: string;
    limit: number;
    offset: number;
  }): Promise<FoundOrNot<DbSmartContractEvent[]>> {
    const logResults = await this.sql<
      {
        event_index: number;
        tx_id: string;
        tx_index: number;
        block_height: number;
        contract_identifier: string;
        topic: string;
        value: string;
      }[]
    >`
      SELECT
        event_index, tx_id, tx_index, block_height, contract_identifier, topic, value
      FROM contract_logs
      WHERE canonical = true AND microblock_canonical = true AND contract_identifier = ${contractId}
      ORDER BY block_height DESC, microblock_sequence DESC, tx_index DESC, event_index DESC
      LIMIT ${limit}
      OFFSET ${offset}
    `;
    const result = logResults.map(result => {
      const event: DbSmartContractEvent = {
        event_index: result.event_index,
        tx_id: result.tx_id,
        tx_index: result.tx_index,
        block_height: result.block_height,
        canonical: true,
        event_type: DbEventTypeId.SmartContractLog,
        contract_identifier: result.contract_identifier,
        topic: result.topic,
        value: result.value,
      };
      return event;
    });
    return { found: true, result };
  }

  async getSmartContractByTrait(args: {
    trait: ClarityAbi;
    limit: number;
    offset: number;
  }): Promise<FoundOrNot<DbSmartContract[]>> {
    const traitFunctionList = args.trait.functions.map(traitFunction => {
      return {
        name: traitFunction.name,
        access: traitFunction.access,
        args: traitFunction.args.map(arg => {
          return {
            type: arg.type,
          };
        }),
        outputs: traitFunction.outputs,
      };
    });

    const result = await this.sql<
      {
        tx_id: string;
        canonical: boolean;
        contract_id: string;
        block_height: number;
        clarity_version: number | null;
        source_code: string;
        abi: unknown | null;
      }[]
    >`
      SELECT tx_id, canonical, contract_id, block_height, clarity_version, source_code, abi
      FROM smart_contracts
      WHERE abi->'functions' @> ${traitFunctionList as any}::jsonb
        AND canonical = true AND microblock_canonical = true
      ORDER BY block_height DESC
      LIMIT ${args.limit} OFFSET ${args.offset}
    `;
    if (result.length === 0) {
      return { found: false } as const;
    }
    const smartContracts = result.map(row => {
      return parseQueryResultToSmartContract(row).result;
    });
    return { found: true, result: smartContracts };
  }

  async getStxBalance({
    stxAddress,
    includeUnanchored,
  }: {
    stxAddress: string;
    includeUnanchored: boolean;
  }): Promise<DbStxBalance> {
    return await this.sqlTransaction(async sql => {
      const blockQuery = await this.getCurrentBlockInternal(sql);
      if (!blockQuery.found) {
        throw new Error(`Could not find current block`);
      }
      let blockHeight = blockQuery.result.block_height;
      if (includeUnanchored) {
        blockHeight++;
      }
      const result = await this.internalGetStxBalanceAtBlock(
        sql,
        stxAddress,
        blockHeight,
        blockQuery.result.burn_block_height
      );
      return result;
    });
  }

  async getStxBalanceAtBlock(stxAddress: string, blockHeight: number): Promise<DbStxBalance> {
    return await this.sqlTransaction(async sql => {
      const chainTip = await this.getChainTip(sql);
      const blockHeightToQuery =
        blockHeight > chainTip.blockHeight ? chainTip.blockHeight : blockHeight;
      const blockQuery = await this.getBlockByHeightInternal(sql, blockHeightToQuery);
      if (!blockQuery.found) {
        throw new Error(`Could not find block at height: ${blockHeight}`);
      }
      const result = await this.internalGetStxBalanceAtBlock(
        sql,
        stxAddress,
        blockHeight,
        blockQuery.result.burn_block_height
      );
      return result;
    });
  }

  async internalGetStxBalanceAtBlock(
    sql: PgSqlClient,
    stxAddress: string,
    blockHeight: number,
    burnBlockHeight: number
  ): Promise<DbStxBalance> {
    const result = await sql<
      {
        credit_total: string | null;
        debit_total: string | null;
      }[]
    >`
      WITH credit AS (
        SELECT sum(amount) as credit_total
        FROM stx_events
        WHERE canonical = true AND microblock_canonical = true AND recipient = ${stxAddress} AND block_height <= ${blockHeight}
      ),
      debit AS (
        SELECT sum(amount) as debit_total
        FROM stx_events
        WHERE canonical = true AND microblock_canonical = true AND sender = ${stxAddress} AND block_height <= ${blockHeight}
      )
      SELECT credit_total, debit_total
      FROM credit CROSS JOIN debit
    `;
    const feeQuery = await sql<{ fee_sum: string }[]>`
      SELECT sum(fee_rate) as fee_sum
      FROM txs
      WHERE canonical = true AND microblock_canonical = true
        AND ((sender_address = ${stxAddress} AND sponsored = false) OR (sponsor_address = ${stxAddress} AND sponsored = true))
        AND block_height <= ${blockHeight}
    `;

    let lockTxId: string = '';
    let locked: bigint = 0n;
    let lockHeight = 0;
    let burnchainLockHeight = 0;
    let burnchainUnlockHeight = 0;

    let includePox1State = true;
    const v1UnlockHeight = await this.getPox1UnlockHeightInternal(sql);
    if (v1UnlockHeight.found) {
      if (burnBlockHeight > v1UnlockHeight.result) {
        includePox1State = false;
      }
    }

    // Once the pox_v1_unlock_height is reached, stop using `stx_lock_events` to determinel locked state,
    // because it includes pox-v1 entries. We only care about pox-v2, so only need to query `pox2_events`.
    if (includePox1State) {
      const lockQuery = await sql<
        {
          locked_amount: string;
          unlock_height: string;
          block_height: string;
          tx_id: string;
        }[]
      >`
        SELECT locked_amount, unlock_height, block_height, tx_id
        FROM stx_lock_events
        WHERE canonical = true AND microblock_canonical = true AND locked_address = ${stxAddress}
        AND block_height <= ${blockHeight} AND unlock_height >= ${burnBlockHeight}
        ORDER BY block_height DESC, microblock_sequence DESC, tx_index DESC, event_index DESC
        LIMIT 1
      `;
      if (lockQuery.length > 1) {
        throw new Error(
          `stx_lock_events event query for ${stxAddress} should return zero or one rows but returned ${lockQuery.length}`
        );
      } else if (lockQuery.length === 1) {
        lockTxId = lockQuery[0].tx_id;
        locked = BigInt(lockQuery[0].locked_amount);
        burnchainUnlockHeight = parseInt(lockQuery[0].unlock_height);
        lockHeight = parseInt(lockQuery[0].block_height);
        const blockQuery = await this.getBlockByHeightInternal(sql, lockHeight);
        burnchainLockHeight = blockQuery.found ? blockQuery.result.burn_block_height : 0;
      }
    }

    // Query for the latest lock event that still applies to the current burn block height.
    // Special case for `handle-unlock` which should be returned if it is the last received event.
    const pox2EventQuery = await sql<Pox2EventQueryResult[]>`
      SELECT ${sql(POX2_EVENT_COLUMNS)}
      FROM pox2_events
      WHERE canonical = true AND microblock_canonical = true AND stacker = ${stxAddress}
      AND block_height <= ${blockHeight}
      AND (
        (name != ${Pox2EventName.HandleUnlock} AND burnchain_unlock_height >= ${burnBlockHeight})
        OR
        (name = ${Pox2EventName.HandleUnlock} AND burnchain_unlock_height < ${burnBlockHeight})
      )
      ORDER BY block_height DESC, microblock_sequence DESC, tx_index DESC, event_index DESC
      LIMIT 1
    `;
    if (pox2EventQuery.length > 0) {
      const pox2Event = parseDbPox2Event(pox2EventQuery[0]);
      if (pox2Event.name === Pox2EventName.HandleUnlock) {
        // on a handle-unlock, set all of the locked stx related property to empty/default
        lockTxId = '';
        locked = 0n;
        burnchainUnlockHeight = 0;
        lockHeight = 0;
        burnchainLockHeight = 0;
      } else {
        lockTxId = pox2Event.tx_id;
        locked = pox2Event.locked;
        burnchainUnlockHeight = Number(pox2Event.burnchain_unlock_height);
        lockHeight = pox2Event.block_height;
        const blockQuery = await this.getBlockByHeightInternal(sql, lockHeight);
        burnchainLockHeight = blockQuery.found ? blockQuery.result.burn_block_height : 0;
      }
    }

    const minerRewardQuery = await sql<{ amount: string }[]>`
      SELECT sum(
        coinbase_amount + tx_fees_anchored + tx_fees_streamed_confirmed + tx_fees_streamed_produced
      ) amount
      FROM miner_rewards
      WHERE canonical = true AND recipient = ${stxAddress} AND mature_block_height <= ${blockHeight}
    `;
    const totalRewards = BigInt(minerRewardQuery[0]?.amount ?? 0);
    const totalFees = BigInt(feeQuery[0]?.fee_sum ?? 0);
    const totalSent = BigInt(result[0]?.debit_total ?? 0);
    const totalReceived = BigInt(result[0]?.credit_total ?? 0);
    const balance = totalReceived - totalSent - totalFees + totalRewards;
    return {
      balance,
      totalSent,
      totalReceived,
      totalFeesSent: totalFees,
      totalMinerRewardsReceived: totalRewards,
      lockTxId: lockTxId,
      locked,
      lockHeight,
      burnchainLockHeight,
      burnchainUnlockHeight,
    };
  }

  async getUnlockedStxSupply(
    args:
      | {
          blockHeight: number;
        }
      | { includeUnanchored: boolean }
  ): Promise<{ stx: bigint; blockHeight: number }> {
    return await this.sqlTransaction(async sql => {
      let atBlockHeight: number;
      let atMatureBlockHeight: number;
      if ('blockHeight' in args) {
        atBlockHeight = args.blockHeight;
        atMatureBlockHeight = args.blockHeight;
      } else {
        atBlockHeight = await this.getMaxBlockHeight(sql, {
          includeUnanchored: args.includeUnanchored,
        });
        atMatureBlockHeight = args.includeUnanchored ? atBlockHeight - 1 : atBlockHeight;
      }
      const result = await sql<{ amount: string }[]>`
        SELECT SUM(amount) amount
        FROM (
            SELECT SUM(amount) amount
            FROM stx_events
            WHERE canonical = true AND microblock_canonical = true
            AND asset_event_type_id = 2
            AND block_height <= ${atBlockHeight}
          UNION ALL
            SELECT (SUM(amount) * -1) amount
            FROM stx_events
            WHERE canonical = true AND microblock_canonical = true
            AND asset_event_type_id = 3
            AND block_height <= ${atBlockHeight}
          UNION ALL
            SELECT SUM(coinbase_amount) amount
            FROM miner_rewards
            WHERE canonical = true
            AND mature_block_height <= ${atMatureBlockHeight}
        ) totals
      `;
      if (result.length < 1) {
        throw new Error(`No rows returned from total supply query`);
      }
      return { stx: BigInt(result[0].amount), blockHeight: atBlockHeight };
    });
  }

  async getAddressAssetEvents({
    stxAddress,
    limit,
    offset,
    blockHeight,
  }: {
    stxAddress: string;
    limit: number;
    offset: number;
    blockHeight: number;
  }): Promise<{ results: DbEvent[]; total: number }> {
    const results = await this.sql<
      ({
        asset_type: 'stx_lock' | 'stx' | 'ft' | 'nft';
        event_index: number;
        tx_id: string;
        tx_index: number;
        block_height: number;
        canonical: boolean;
        asset_event_type_id: number;
        sender?: string;
        recipient?: string;
        asset_identifier: string;
        amount?: string;
        memo?: string;
        unlock_height?: string;
        value?: string;
        contract_name?: string;
      } & { count: number })[]
    >`
      SELECT *, (COUNT(*) OVER())::INTEGER AS count
      FROM(
        SELECT
          'stx_lock' as asset_type, event_index, tx_id, microblock_sequence, tx_index, block_height, canonical, 0 as asset_event_type_id, contract_name,
          locked_address as sender, '' as recipient, '<stx>' as asset_identifier, locked_amount as amount, unlock_height, null::bytea as value, null::bytea as memo
        FROM stx_lock_events
        WHERE canonical = true AND microblock_canonical = true AND locked_address = ${stxAddress} AND block_height <= ${blockHeight}
        UNION ALL
        SELECT
          'stx' as asset_type, event_index, tx_id, microblock_sequence, tx_index, block_height, canonical, asset_event_type_id, '' as contract_name,
          sender, recipient, '<stx>' as asset_identifier, amount::numeric, null::numeric as unlock_height, null::bytea as value, memo
        FROM stx_events
        WHERE canonical = true AND microblock_canonical = true AND (sender = ${stxAddress} OR recipient = ${stxAddress}) AND block_height <= ${blockHeight}
        UNION ALL
        SELECT
          'ft' as asset_type, event_index, tx_id, microblock_sequence, tx_index, block_height, canonical, asset_event_type_id, '' as contract_name,
          sender, recipient, asset_identifier, amount, null::numeric as unlock_height, null::bytea as value, null::bytea as memo
        FROM ft_events
        WHERE canonical = true AND microblock_canonical = true AND (sender = ${stxAddress} OR recipient = ${stxAddress}) AND block_height <= ${blockHeight}
        UNION ALL
        SELECT
          'nft' as asset_type, event_index, tx_id, microblock_sequence, tx_index, block_height, canonical, asset_event_type_id, '' as contract_name,
          sender, recipient, asset_identifier, null::numeric as amount, null::numeric as unlock_height, value, null::bytea as memo
        FROM nft_events
        WHERE canonical = true AND microblock_canonical = true AND (sender = ${stxAddress} OR recipient = ${stxAddress}) AND block_height <= ${blockHeight}
      ) asset_events
      ORDER BY block_height DESC, microblock_sequence DESC, tx_index DESC, event_index DESC
      LIMIT ${limit}
      OFFSET ${offset}
    `;

    const events: DbEvent[] = results.map(row => {
      if (row.asset_type === 'stx_lock') {
        const event: DbStxLockEvent = {
          event_index: row.event_index,
          tx_id: row.tx_id,
          tx_index: row.tx_index,
          block_height: row.block_height,
          canonical: row.canonical,
          locked_address: unwrapOptional(row.sender),
          locked_amount: BigInt(assertNotNullish(row.amount)),
          unlock_height: Number(assertNotNullish(row.unlock_height)),
          event_type: DbEventTypeId.StxLock,
          contract_name: unwrapOptional(row.contract_name),
        };
        return event;
      } else if (row.asset_type === 'stx') {
        const event: DbStxEvent = {
          event_index: row.event_index,
          tx_id: row.tx_id,
          tx_index: row.tx_index,
          block_height: row.block_height,
          canonical: row.canonical,
          asset_event_type_id: row.asset_event_type_id,
          sender: row.sender,
          recipient: row.recipient,
          event_type: DbEventTypeId.StxAsset,
          amount: BigInt(row.amount ?? 0),
        };
        if (row.memo) {
          event.memo = row.memo;
        }
        return event;
      } else if (row.asset_type === 'ft') {
        const event: DbFtEvent = {
          event_index: row.event_index,
          tx_id: row.tx_id,
          tx_index: row.tx_index,
          block_height: row.block_height,
          canonical: row.canonical,
          asset_event_type_id: row.asset_event_type_id,
          sender: row.sender,
          recipient: row.recipient,
          asset_identifier: row.asset_identifier,
          event_type: DbEventTypeId.FungibleTokenAsset,
          amount: BigInt(row.amount ?? 0),
        };
        return event;
      } else if (row.asset_type === 'nft') {
        const event: DbNftEvent = {
          event_index: row.event_index,
          tx_id: row.tx_id,
          tx_index: row.tx_index,
          block_height: row.block_height,
          canonical: row.canonical,
          asset_event_type_id: row.asset_event_type_id,
          sender: row.sender,
          recipient: row.recipient,
          asset_identifier: row.asset_identifier,
          event_type: DbEventTypeId.NonFungibleTokenAsset,
          value: row.value ?? '',
        };
        return event;
      } else {
        throw new Error(`Unexpected asset_type "${row.asset_type}"`);
      }
    });
    const count = results.length > 0 ? results[0].count : 0;
    return {
      results: events,
      total: count,
    };
  }

  async getFungibleTokenBalances(args: {
    stxAddress: string;
    untilBlock: number;
  }): Promise<Map<string, DbFtBalance>> {
    const result = await this.sql<
      {
        asset_identifier: string;
        credit_total: string | null;
        debit_total: string | null;
      }[]
    >`
      WITH transfers AS (
        SELECT amount, sender, recipient, asset_identifier
        FROM ft_events
        WHERE canonical = true AND microblock_canonical = true
        AND (sender = ${args.stxAddress} OR recipient = ${args.stxAddress})
        AND block_height <= ${args.untilBlock}
      ), credit AS (
        SELECT asset_identifier, sum(amount) as credit_total
        FROM transfers
        WHERE recipient = ${args.stxAddress}
        GROUP BY asset_identifier
      ), debit AS (
        SELECT asset_identifier, sum(amount) as debit_total
        FROM transfers
        WHERE sender = ${args.stxAddress}
        GROUP BY asset_identifier
      )
      SELECT coalesce(credit.asset_identifier, debit.asset_identifier) as asset_identifier, credit_total, debit_total
      FROM credit FULL JOIN debit USING (asset_identifier)
    `;
    // sort by asset name (case-insensitive)
    const rows = result.sort((r1, r2) => r1.asset_identifier.localeCompare(r2.asset_identifier));
    const assetBalances = new Map<string, DbFtBalance>(
      rows.map(r => {
        const totalSent = BigInt(r.debit_total ?? 0);
        const totalReceived = BigInt(r.credit_total ?? 0);
        const balance = totalReceived - totalSent;
        return [r.asset_identifier, { balance, totalSent, totalReceived }];
      })
    );
    return assetBalances;
  }

  async getNonFungibleTokenCounts(args: {
    stxAddress: string;
    untilBlock: number;
  }): Promise<Map<string, { count: bigint; totalSent: bigint; totalReceived: bigint }>> {
    const result = await this.sql<
      {
        asset_identifier: string;
        received_total: string | null;
        sent_total: string | null;
      }[]
    >`
      WITH transfers AS (
        SELECT sender, recipient, asset_identifier
        FROM nft_events
        WHERE canonical = true AND microblock_canonical = true
        AND (sender = ${args.stxAddress} OR recipient = ${args.stxAddress})
        AND block_height <= ${args.untilBlock}
      ), credit AS (
        SELECT asset_identifier, COUNT(*) as received_total
        FROM transfers
        WHERE recipient = ${args.stxAddress}
        GROUP BY asset_identifier
      ), debit AS (
        SELECT asset_identifier, COUNT(*) as sent_total
        FROM transfers
        WHERE sender = ${args.stxAddress}
        GROUP BY asset_identifier
      )
      SELECT coalesce(credit.asset_identifier, debit.asset_identifier) as asset_identifier, received_total, sent_total
      FROM credit FULL JOIN debit USING (asset_identifier)
    `;
    // sort by asset name (case-insensitive)
    const rows = result.sort((r1, r2) => r1.asset_identifier.localeCompare(r2.asset_identifier));
    const assetBalances = new Map(
      rows.map(r => {
        const totalSent = BigInt(r.sent_total ?? 0);
        const totalReceived = BigInt(r.received_total ?? 0);
        const count = totalReceived - totalSent;
        return [r.asset_identifier, { count, totalSent, totalReceived }];
      })
    );
    return assetBalances;
  }

  async getTxStatus(txId: string): Promise<FoundOrNot<DbTxGlobalStatus>> {
    return await this.sqlTransaction(async sql => {
      const chainResult = await sql<DbTxGlobalStatus[]>`
        SELECT status, index_block_hash, microblock_hash
        FROM txs
        WHERE tx_id = ${txId} AND canonical = TRUE AND microblock_canonical = TRUE
        LIMIT 1
      `;
      if (chainResult.count > 0) {
        return {
          found: true,
          result: {
            status: chainResult[0].status,
            index_block_hash: chainResult[0].index_block_hash,
            microblock_hash: chainResult[0].microblock_hash,
          },
        };
      }
      const mempoolResult = await sql<{ status: number }[]>`
        SELECT status
        FROM mempool_txs
        WHERE tx_id = ${txId}
        LIMIT 1
      `;
      if (mempoolResult.count > 0) {
        return {
          found: true,
          result: {
            status: mempoolResult[0].status,
          },
        };
      }
      return { found: false } as const;
    });
  }

  async getAddressTxs(args: {
    stxAddress: string;
    blockHeight: number;
    atSingleBlock: boolean;
    limit: number;
    offset: number;
  }): Promise<{ results: DbTx[]; total: number }> {
    // Query the `principal_stx_txs` table first to get the results page we want and then
    // join against `txs` to get the full transaction objects only for that page.
    const resultQuery = await this.sql<(ContractTxQueryResult & { count: number })[]>`
      WITH stx_txs AS (
        SELECT tx_id, index_block_hash, microblock_hash, (COUNT(*) OVER())::INTEGER AS count
        FROM principal_stx_txs
        WHERE principal = ${args.stxAddress}
          AND ${
            args.atSingleBlock
              ? this.sql`block_height = ${args.blockHeight}`
              : this.sql`block_height <= ${args.blockHeight}`
          }
          AND canonical = TRUE
          AND microblock_canonical = TRUE
        ORDER BY block_height DESC, microblock_sequence DESC, tx_index DESC
        LIMIT ${args.limit}
        OFFSET ${args.offset}
      )
      SELECT ${unsafeCols(this.sql, [...TX_COLUMNS, abiColumn(), 'count'])}
      FROM stx_txs
      INNER JOIN txs USING (tx_id, index_block_hash, microblock_hash)
    `;
    const count = resultQuery.length > 0 ? resultQuery[0].count : 0;
    const parsed = resultQuery.map(r => parseTxQueryResult(r));
    return { results: parsed, total: count };
  }

  async getInformationTxsWithStxTransfers({
    stxAddress,
    tx_id,
  }: {
    stxAddress: string;
    tx_id: string;
  }): Promise<DbTxWithAssetTransfers> {
    const resultQuery = await this.sql<
      (ContractTxQueryResult & {
        count: number;
        event_index?: number;
        event_type?: number;
        event_amount?: string;
        event_sender?: string;
        event_recipient?: string;
        event_memo?: string;
      })[]
    >`
      WITH transactions AS (
        WITH principal_txs AS (
          WITH event_txs AS (
            SELECT tx_id FROM stx_events
            WHERE stx_events.sender = ${stxAddress} OR stx_events.recipient = ${stxAddress}
          )
          SELECT *
          FROM txs
          WHERE canonical = true AND microblock_canonical = true
            AND txs.tx_id = ${tx_id}
            AND (
              sender_address = ${stxAddress} OR
              token_transfer_recipient_address = ${stxAddress} OR
              contract_call_contract_id = ${stxAddress} OR
              smart_contract_contract_id = ${stxAddress}
            )
          UNION
          SELECT txs.* FROM txs
          INNER JOIN event_txs ON txs.tx_id = event_txs.tx_id
          WHERE txs.canonical = true AND txs.microblock_canonical = true
            AND txs.tx_id = ${tx_id}
        )
        SELECT ${this.sql(TX_COLUMNS)}, (COUNT(*) OVER())::INTEGER AS count
        FROM principal_txs
        ORDER BY block_height DESC, tx_index DESC
      ), events AS (
        SELECT *, ${DbEventTypeId.StxAsset}::integer as event_type_id
        FROM stx_events
        WHERE canonical = true AND microblock_canonical = true
          AND (sender = ${stxAddress} OR recipient = ${stxAddress})
      )
      SELECT
        transactions.*,
        events.event_index as event_index,
        events.event_type_id as event_type,
        events.amount as event_amount,
        events.sender as event_sender,
        events.recipient as event_recipient,
        events.memo as event_memo,
        ${this.sql.unsafe(abiColumn('transactions'))}
      FROM transactions
      LEFT JOIN events ON transactions.tx_id = events.tx_id
      AND transactions.tx_id = ${tx_id}
      ORDER BY block_height DESC, microblock_sequence DESC, tx_index DESC, event_index DESC
    `;
    const txs = parseTxsWithAssetTransfers(resultQuery, stxAddress);
    const txTransfers = [...txs.values()];
    return txTransfers[0];
  }

  async getAddressTxsWithAssetTransfers(args: {
    stxAddress: string;
    blockHeight: number;
    atSingleBlock: boolean;
    limit?: number;
    offset?: number;
  }): Promise<{ results: DbTxWithAssetTransfers[]; total: number }> {
    const resultQuery = await this.sql<
      (ContractTxQueryResult & {
        count: number;
        event_index?: number;
        event_type?: number;
        event_amount?: string;
        event_sender?: string;
        event_recipient?: string;
        event_asset_identifier?: string;
        event_value?: string;
      })[]
    >`
      WITH transactions AS (
        WITH principal_txs AS (
          WITH event_txs AS (
            SELECT tx_id FROM stx_events
            WHERE stx_events.sender = ${args.stxAddress}
              OR stx_events.recipient = ${args.stxAddress}
            UNION
            SELECT tx_id FROM ft_events
            WHERE ft_events.sender = ${args.stxAddress}
              OR ft_events.recipient = ${args.stxAddress}
            UNION
            SELECT tx_id FROM nft_events
            WHERE nft_events.sender = ${args.stxAddress}
              OR nft_events.recipient = ${args.stxAddress}
          )
          SELECT * FROM txs
          WHERE canonical = true AND microblock_canonical = true AND (
            sender_address = ${args.stxAddress} OR
            token_transfer_recipient_address = ${args.stxAddress} OR
            contract_call_contract_id = ${args.stxAddress} OR
            smart_contract_contract_id = ${args.stxAddress}
          )
          UNION
          SELECT txs.* FROM txs
          INNER JOIN event_txs ON txs.tx_id = event_txs.tx_id
          WHERE canonical = true AND microblock_canonical = true
        )
        SELECT ${this.sql(TX_COLUMNS)}, (COUNT(*) OVER())::INTEGER AS count
        FROM principal_txs
        ${
          args.atSingleBlock
            ? this.sql`WHERE block_height = ${args.blockHeight}`
            : this.sql`WHERE block_height <= ${args.blockHeight}`
        }
        ORDER BY block_height DESC, microblock_sequence DESC, tx_index DESC
        ${
          !args.atSingleBlock
            ? this.sql`LIMIT ${args.limit ?? 20} OFFSET ${args.offset ?? 0}`
            : this.sql``
        }
      ), events AS (
        SELECT
          tx_id, sender, recipient, event_index, amount,
          ${DbEventTypeId.StxAsset}::integer as event_type_id,
          NULL as asset_identifier, '0'::bytea as value
        FROM stx_events
        WHERE canonical = true AND microblock_canonical = true
          AND (sender = ${args.stxAddress} OR recipient = ${args.stxAddress})
        UNION
        SELECT
          tx_id, sender, recipient, event_index, amount,
          ${DbEventTypeId.FungibleTokenAsset}::integer as event_type_id,
          asset_identifier, '0'::bytea as value
        FROM ft_events
        WHERE canonical = true AND microblock_canonical = true
          AND (sender = ${args.stxAddress} OR recipient = ${args.stxAddress})
        UNION
        SELECT
          tx_id, sender, recipient, event_index, 0 as amount,
          ${DbEventTypeId.NonFungibleTokenAsset}::integer as event_type_id,
          asset_identifier, value
        FROM nft_events
        WHERE canonical = true AND microblock_canonical = true
          AND (sender = ${args.stxAddress} OR recipient = ${args.stxAddress})
      )
      SELECT
        transactions.*,
        ${this.sql.unsafe(abiColumn('transactions'))},
        events.event_index as event_index,
        events.event_type_id as event_type,
        events.amount as event_amount,
        events.sender as event_sender,
        events.recipient as event_recipient,
        events.asset_identifier as event_asset_identifier,
        events.value as event_value
      FROM transactions
      LEFT JOIN events ON transactions.tx_id = events.tx_id
      ORDER BY block_height DESC, microblock_sequence DESC, tx_index DESC, event_index DESC
    `;

    // TODO: should mining rewards be added?

    const txs = parseTxsWithAssetTransfers(resultQuery, args.stxAddress);
    const txTransfers = [...txs.values()];
    txTransfers.sort((a, b) => {
      return b.tx.block_height - a.tx.block_height || b.tx.tx_index - a.tx.tx_index;
    });
    const count = resultQuery.length > 0 ? resultQuery[0].count : 0;
    return { results: txTransfers, total: count };
  }

  async getInboundTransfers(args: {
    stxAddress: string;
    blockHeight: number;
    atSingleBlock: boolean;
    limit: number;
    offset: number;
    sendManyContractId: string;
  }): Promise<{ results: DbInboundStxTransfer[]; total: number }> {
    const resultQuery = await this.sql<(TransferQueryResult & { count: number })[]>`
      SELECT
        *, (COUNT(*) OVER())::INTEGER AS count
      FROM
        (
          SELECT
            stx_events.amount AS amount,
            contract_logs.value AS memo,
            stx_events.sender AS sender,
            stx_events.block_height AS block_height,
            stx_events.tx_id,
            stx_events.microblock_sequence,
            stx_events.tx_index,
            'bulk-send' as transfer_type
          FROM
            contract_logs,
            stx_events
          WHERE
            contract_logs.contract_identifier = ${args.sendManyContractId}
            AND contract_logs.tx_id = stx_events.tx_id
            AND stx_events.recipient = ${args.stxAddress}
            AND contract_logs.event_index = (stx_events.event_index + 1)
            AND stx_events.canonical = true AND stx_events.microblock_canonical = true
            AND contract_logs.canonical = true AND contract_logs.microblock_canonical = true
          UNION ALL

          SELECT
            stx_events.amount AS amount,
            stx_events.memo AS memo,
            stx_events.sender AS sender,
            stx_events.block_height AS block_height,
            stx_events.tx_id,
            stx_events.microblock_sequence,
            stx_events.tx_index,
            'stx-transfer-memo' as transfer_type
          FROM stx_events
          WHERE
            stx_events.memo IS NOT NULL
            AND canonical = true
            AND microblock_canonical = true
            AND recipient = ${args.stxAddress}
          UNION ALL

          SELECT
            token_transfer_amount AS amount,
            token_transfer_memo AS memo,
            sender_address AS sender,
            block_height,
            tx_id,
            microblock_sequence,
            tx_index,
            'stx-transfer' as transfer_type
          FROM
            txs
          WHERE
            canonical = true AND microblock_canonical = true
            AND type_id = 0
            AND token_transfer_recipient_address = ${args.stxAddress}
        ) transfers
      ${
        args.atSingleBlock
          ? this.sql`WHERE block_height = ${args.blockHeight}`
          : this.sql`WHERE block_height <= ${args.blockHeight}`
      }
      ORDER BY
        block_height DESC,
        microblock_sequence DESC,
        tx_index DESC
      LIMIT ${args.limit}
      OFFSET ${args.offset}
    `;
    const count = resultQuery.length > 0 ? resultQuery[0].count : 0;
    const parsed: DbInboundStxTransfer[] = resultQuery.map(r => {
      return {
        sender: r.sender,
        memo: r.memo,
        amount: BigInt(r.amount),
        tx_id: r.tx_id,
        tx_index: r.tx_index,
        block_height: r.block_height,
        transfer_type: r.transfer_type,
      };
    });
    return {
      results: parsed,
      total: count,
    };
  }

  async searchHash({ hash }: { hash: string }): Promise<FoundOrNot<DbSearchResult>> {
    // TODO(mb): add support for searching for microblock by hash
    return await this.sqlTransaction(async sql => {
      const txQuery = await sql<ContractTxQueryResult[]>`
        SELECT ${unsafeCols(sql, [...TX_COLUMNS, abiColumn()])}
        FROM txs WHERE tx_id = ${hash} LIMIT 1
      `;
      if (txQuery.length > 0) {
        const txResult = parseTxQueryResult(txQuery[0]);
        return {
          found: true,
          result: {
            entity_type: 'tx_id',
            entity_id: txQuery[0].tx_id,
            entity_data: txResult,
          },
        };
      }
      const txMempoolQuery = await sql<MempoolTxQueryResult[]>`
        SELECT ${unsafeCols(sql, [...MEMPOOL_TX_COLUMNS, abiColumn('mempool_txs')])}
        FROM mempool_txs WHERE pruned = false AND tx_id = ${hash} LIMIT 1
      `;
      if (txMempoolQuery.length > 0) {
        const txResult = parseMempoolTxQueryResult(txMempoolQuery[0]);
        return {
          found: true,
          result: {
            entity_type: 'mempool_tx_id',
            entity_id: txMempoolQuery[0].tx_id,
            entity_data: txResult,
          },
        };
      }
      const blockQueryResult = await sql<BlockQueryResult[]>`
        SELECT ${sql(BLOCK_COLUMNS)} FROM blocks WHERE block_hash = ${hash} LIMIT 1
      `;
      if (blockQueryResult.length > 0) {
        const blockResult = parseBlockQueryResult(blockQueryResult[0]);
        return {
          found: true,
          result: {
            entity_type: 'block_hash',
            entity_id: blockQueryResult[0].block_hash,
            entity_data: blockResult,
          },
        };
      }
      return { found: false };
    });
  }

  async searchPrincipal({ principal }: { principal: string }): Promise<FoundOrNot<DbSearchResult>> {
    const isContract = principal.includes('.');
    const entityType = isContract ? 'contract_address' : 'standard_address';
    const successResponse = {
      found: true,
      result: {
        entity_type: entityType,
        entity_id: principal,
      },
    } as const;
    return await this.sqlTransaction(async sql => {
      if (isContract) {
        const contractMempoolTxResult = await sql<MempoolTxQueryResult[]>`
          SELECT ${unsafeCols(sql, [...MEMPOOL_TX_COLUMNS, abiColumn('mempool_txs')])}
          FROM mempool_txs WHERE pruned = false AND smart_contract_contract_id = ${principal} LIMIT 1
        `;
        if (contractMempoolTxResult.length > 0) {
          const txResult = parseMempoolTxQueryResult(contractMempoolTxResult[0]);
          return {
            found: true,
            result: {
              entity_type: 'contract_address',
              entity_id: principal,
              entity_data: txResult,
            },
          };
        }
        const contractTxResult = await sql<ContractTxQueryResult[]>`
          SELECT ${unsafeCols(sql, [...TX_COLUMNS, abiColumn()])}
          FROM txs
          WHERE smart_contract_contract_id = ${principal}
          ORDER BY canonical DESC, microblock_canonical DESC, block_height DESC
          LIMIT 1
        `;
        if (contractTxResult.length > 0) {
          const txResult = parseTxQueryResult(contractTxResult[0]);
          return {
            found: true,
            result: {
              entity_type: 'tx_id',
              entity_id: principal,
              entity_data: txResult,
            },
          };
        }
        return { found: false } as const;
      }
      const addressQueryResult = await sql`
        SELECT sender_address, token_transfer_recipient_address
        FROM txs
        WHERE sender_address = ${principal} OR token_transfer_recipient_address = ${principal}
        LIMIT 1
      `;
      if (addressQueryResult.length > 0) {
        return successResponse;
      }
      const stxQueryResult = await sql`
        SELECT sender, recipient
        FROM stx_events
        WHERE sender = ${principal} OR recipient = ${principal}
        LIMIT 1
      `;
      if (stxQueryResult.length > 0) {
        return successResponse;
      }
      const ftQueryResult = await sql`
        SELECT sender, recipient
        FROM ft_events
        WHERE sender = ${principal} OR recipient = ${principal}
        LIMIT 1
      `;
      if (ftQueryResult.length > 0) {
        return successResponse;
      }
      const nftQueryResult = await sql`
        SELECT sender, recipient
        FROM nft_events
        WHERE sender = ${principal} OR recipient = ${principal}
        LIMIT 1
      `;
      if (nftQueryResult.length > 0) {
        return successResponse;
      }
      return { found: false };
    });
  }

  async getBTCFaucetRequests(address: string) {
    const queryResult = await this.sql<FaucetRequestQueryResult[]>`
      SELECT ip, address, currency, occurred_at
      FROM faucet_requests
      WHERE address = ${address} AND currency = 'btc'
      ORDER BY occurred_at DESC
      LIMIT 5
    `;
    const results = queryResult.map(r => parseFaucetRequestQueryResult(r));
    return { results };
  }

  async getSTXFaucetRequests(address: string) {
    const queryResult = await this.sql<FaucetRequestQueryResult[]>`
      SELECT ip, address, currency, occurred_at
      FROM faucet_requests
      WHERE address = ${address} AND currency = 'stx'
      ORDER BY occurred_at DESC
      LIMIT 5
    `;
    const results = queryResult.map(r => parseFaucetRequestQueryResult(r));
    return { results };
  }

  async getRawTx(txId: string) {
    // Note the extra "limit 1" statements are only query hints
    const result = await this.sql<RawTxQueryResult[]>`
      (
        SELECT raw_tx FROM txs WHERE tx_id = ${txId}
        LIMIT 1
      )
      UNION ALL
      (
        SELECT raw_tx FROM mempool_txs WHERE tx_id = ${txId}
        LIMIT 1
      )
      LIMIT 1
    `;
    if (result.length === 0) {
      return { found: false } as const;
    }
    const queryResult: RawTxQueryResult = {
      raw_tx: result[0].raw_tx,
    };
    return { found: true, result: queryResult };
  }

  /**
   * Returns a list of NFTs owned by the given principal filtered by optional `asset_identifiers`,
   * including optional transaction metadata.
   * @param args - Query arguments
   */
  async getNftHoldings(args: {
    principal: string;
    assetIdentifiers?: string[];
    limit: number;
    offset: number;
    includeUnanchored: boolean;
    includeTxMetadata: boolean;
  }): Promise<{ results: NftHoldingInfoWithTxMetadata[]; total: number }> {
    const queryArgs: (string | string[] | number)[] = [args.principal, args.limit, args.offset];
    if (args.assetIdentifiers) {
      queryArgs.push(args.assetIdentifiers);
    }
    const nftCustody = args.includeUnanchored
      ? this.sql(`nft_custody_unanchored`)
      : this.sql(`nft_custody`);
    const assetIdFilter =
      args.assetIdentifiers && args.assetIdentifiers.length > 0
        ? this.sql`AND nft.asset_identifier IN ${this.sql(args.assetIdentifiers)}`
        : this.sql``;
    const nftTxResults = await this.sql<
      (NftHoldingInfo & ContractTxQueryResult & { count: number })[]
    >`
      WITH nft AS (
        SELECT *, (COUNT(*) OVER())::INTEGER AS count
        FROM ${nftCustody} AS nft
        WHERE nft.recipient = ${args.principal}
        ${assetIdFilter}
        LIMIT ${args.limit}
        OFFSET ${args.offset}
      )
      ${
        args.includeTxMetadata
          ? this.sql`
            SELECT ${unsafeCols(this.sql, [
              'nft.asset_identifier',
              'nft.value',
              ...prefixedCols(TX_COLUMNS, 'txs'),
              abiColumn(),
              'nft.count',
            ])}
            FROM nft
            INNER JOIN txs USING (tx_id)
            WHERE txs.canonical = TRUE AND txs.microblock_canonical = TRUE
            `
          : this.sql`SELECT * FROM nft`
      }
    `;
    return {
      results: nftTxResults.map(row => ({
        nft_holding_info: {
          asset_identifier: row.asset_identifier,
          value: row.value,
          recipient: row.recipient,
          tx_id: row.tx_id,
          block_height: row.block_height,
        },
        tx: args.includeTxMetadata ? parseTxQueryResult(row) : undefined,
      })),
      total: nftTxResults.length > 0 ? nftTxResults[0].count : 0,
    };
  }

  /**
   * Returns the event history of a particular NFT.
   * @param args - Query arguments
   */
  async getNftHistory(args: {
    assetIdentifier: string;
    value: string;
    limit: number;
    offset: number;
    blockHeight: number;
    includeTxMetadata: boolean;
  }): Promise<{ results: NftEventWithTxMetadata[]; total: number }> {
    const columns = args.includeTxMetadata
      ? unsafeCols(this.sql, [
          'asset_identifier',
          'value',
          'event_index',
          'asset_event_type_id',
          'sender',
          'recipient',
          ...prefixedCols(TX_COLUMNS, 'txs'),
          abiColumn(),
        ])
      : this.sql`nft.*`;
    const nftTxResults = await this.sql<(DbNftEvent & ContractTxQueryResult & { count: number })[]>`
      SELECT ${columns}, (COUNT(*) OVER())::INTEGER AS count
      FROM nft_events AS nft
      INNER JOIN txs USING (tx_id)
      WHERE asset_identifier = ${args.assetIdentifier}
        AND nft.value = ${args.value}
        AND txs.canonical = TRUE AND txs.microblock_canonical = TRUE
        AND nft.canonical = TRUE AND nft.microblock_canonical = TRUE
        AND nft.block_height <= ${args.blockHeight}
      ORDER BY
        nft.block_height DESC,
        txs.microblock_sequence DESC,
        txs.tx_index DESC,
        nft.event_index DESC
      LIMIT ${args.limit}
      OFFSET ${args.offset}
    `;
    return {
      results: nftTxResults.map(row => ({
        nft_event: {
          event_type: DbEventTypeId.NonFungibleTokenAsset,
          value: row.value,
          asset_identifier: row.asset_identifier,
          asset_event_type_id: row.asset_event_type_id,
          sender: row.sender,
          recipient: row.recipient,
          event_index: row.event_index,
          tx_id: row.tx_id,
          tx_index: row.tx_index,
          block_height: row.block_height,
          canonical: row.canonical,
        },
        tx: args.includeTxMetadata ? parseTxQueryResult(row) : undefined,
      })),
      total: nftTxResults.length > 0 ? nftTxResults[0].count : 0,
    };
  }

  /**
   * Returns all NFT mint events for a particular asset identifier.
   * @param args - Query arguments
   */
  async getNftMints(args: {
    assetIdentifier: string;
    limit: number;
    offset: number;
    blockHeight: number;
    includeTxMetadata: boolean;
  }): Promise<{ results: NftEventWithTxMetadata[]; total: number }> {
    const columns = args.includeTxMetadata
      ? unsafeCols(this.sql, [
          'asset_identifier',
          'value',
          'event_index',
          'asset_event_type_id',
          'sender',
          'recipient',
          ...prefixedCols(TX_COLUMNS, 'txs'),
          abiColumn(),
        ])
      : this.sql`nft.*`;
    const nftTxResults = await this.sql<(DbNftEvent & ContractTxQueryResult & { count: number })[]>`
      SELECT ${columns}, (COUNT(*) OVER())::INTEGER AS count
      FROM nft_events AS nft
      INNER JOIN txs USING (tx_id)
      WHERE nft.asset_identifier = ${args.assetIdentifier}
        AND nft.asset_event_type_id = ${DbAssetEventTypeId.Mint}
        AND nft.canonical = TRUE AND nft.microblock_canonical = TRUE
        AND txs.canonical = TRUE AND txs.microblock_canonical = TRUE
        AND nft.block_height <= ${args.blockHeight}
      ORDER BY
        nft.block_height DESC,
        txs.microblock_sequence DESC,
        txs.tx_index DESC,
        nft.event_index DESC
      LIMIT ${args.limit}
      OFFSET ${args.offset}
    `;
    return {
      results: nftTxResults.map(row => ({
        nft_event: {
          event_type: DbEventTypeId.NonFungibleTokenAsset,
          value: row.value,
          asset_identifier: row.asset_identifier,
          asset_event_type_id: row.asset_event_type_id,
          sender: row.sender,
          recipient: row.recipient,
          event_index: row.event_index,
          tx_id: row.tx_id,
          tx_index: row.tx_index,
          block_height: row.block_height,
          canonical: row.canonical,
        },
        tx: args.includeTxMetadata ? parseTxQueryResult(row) : undefined,
      })),
      total: nftTxResults.length > 0 ? nftTxResults[0].count : 0,
    };
  }

  async getNftEvent(args: { txId: string; eventIndex: number }): Promise<FoundOrNot<DbNftEvent>> {
    const result = await this.sql<DbNftEvent[]>`
      SELECT
        event_index, tx_id, tx_index, block_height, index_block_hash, parent_index_block_hash,
        microblock_hash, microblock_sequence, microblock_canonical, canonical, asset_event_type_id,
        asset_identifier, value, sender, recipient
      FROM nft_events
      WHERE canonical = TRUE
        AND microblock_canonical = TRUE
        AND tx_id = ${args.txId}
        AND event_index = ${args.eventIndex}
    `;
    if (result.length === 0) {
      return { found: false } as const;
    }
    return { found: true, result: result[0] } as const;
  }

  /**
   * @deprecated Use `getNftHoldings` instead.
   */
  async getAddressNFTEvent(args: {
    stxAddress: string;
    limit: number;
    offset: number;
    blockHeight: number;
    includeUnanchored: boolean;
  }): Promise<{ results: AddressNftEventIdentifier[]; total: number }> {
    // Join against `nft_custody` materialized view only if we're looking for canonical results.
    const result = await this.sql<(AddressNftEventIdentifier & { count: number })[]>`
      WITH address_transfers AS (
        SELECT asset_identifier, value, sender, recipient, block_height, microblock_sequence, tx_index, event_index, tx_id, asset_event_type_id
        FROM nft_events
        WHERE canonical = true AND microblock_canonical = true
        AND recipient = ${args.stxAddress} AND block_height <= ${args.blockHeight}
      ),
      last_nft_transfers AS (
        SELECT DISTINCT ON(asset_identifier, value) asset_identifier, value, recipient
        FROM nft_events
        WHERE canonical = true AND microblock_canonical = true
        AND block_height <= ${args.blockHeight}
        ORDER BY asset_identifier, value, block_height DESC, microblock_sequence DESC, tx_index DESC, event_index DESC
      )
      SELECT sender, recipient, asset_identifier, value, event_index, asset_event_type_id, address_transfers.block_height, address_transfers.tx_id, (COUNT(*) OVER())::INTEGER AS count
      FROM address_transfers
      INNER JOIN ${args.includeUnanchored ? this.sql`last_nft_transfers` : this.sql`nft_custody`}
        USING (asset_identifier, value, recipient)
      ORDER BY block_height DESC, microblock_sequence DESC, tx_index DESC, event_index DESC
      LIMIT ${args.limit} OFFSET ${args.offset}
    `;

    const count = result.length > 0 ? result[0].count : 0;

    const nftEvents = result.map(row => ({
      sender: row.sender,
      recipient: row.recipient,
      asset_identifier: row.asset_identifier,
      value: row.value,
      block_height: row.block_height,
      tx_id: row.tx_id,
      event_index: row.event_index,
      asset_event_type_id: row.asset_event_type_id,
      tx_index: row.tx_index,
    }));

    return { results: nftEvents, total: count };
  }

  async getTxListDetails({
    txIds,
    includeUnanchored,
  }: {
    txIds: string[];
    includeUnanchored: boolean;
  }): Promise<DbTx[]> {
    if (txIds.length === 0) {
      return [];
    }
    return await this.sqlTransaction(async sql => {
      const maxBlockHeight = await this.getMaxBlockHeight(sql, { includeUnanchored });
      const result = await sql<ContractTxQueryResult[]>`
        SELECT ${unsafeCols(sql, [...TX_COLUMNS, abiColumn()])}
        FROM txs
        WHERE tx_id IN ${sql(txIds)}
          AND block_height <= ${maxBlockHeight}
          AND canonical = true
          AND microblock_canonical = true
      `;
      if (result.length === 0) {
        return [];
      }
      return result.map(row => {
        return parseTxQueryResult(row);
      });
    });
  }

  async getNamespaceList({ includeUnanchored }: { includeUnanchored: boolean }) {
    const queryResult = await this.sqlTransaction(async sql => {
      const maxBlockHeight = await this.getMaxBlockHeight(sql, { includeUnanchored });
      return await sql<{ namespace_id: string }[]>`
        SELECT DISTINCT ON (namespace_id) namespace_id
        FROM namespaces
        WHERE canonical = true AND microblock_canonical = true
        AND ready_block <= ${maxBlockHeight}
        ORDER BY namespace_id, ready_block DESC, microblock_sequence DESC, tx_index DESC
      `;
    });
    const results = queryResult.map(r => r.namespace_id);
    return { results };
  }

  async getNamespaceNamesList({
    namespace,
    page,
    includeUnanchored,
  }: {
    namespace: string;
    page: number;
    includeUnanchored: boolean;
  }): Promise<{
    results: string[];
  }> {
    const offset = page * 100;
    const queryResult = await this.sqlTransaction(async sql => {
      const maxBlockHeight = await this.getMaxBlockHeight(sql, { includeUnanchored });
      return await sql<{ name: string }[]>`
        SELECT name FROM (
          SELECT DISTINCT ON (name) name, status
          FROM names
          WHERE namespace_id = ${namespace}
          AND registered_at <= ${maxBlockHeight}
          AND canonical = true AND microblock_canonical = true
          ORDER BY name, registered_at DESC, microblock_sequence DESC, tx_index DESC, event_index DESC
          LIMIT 100
          OFFSET ${offset}
        ) AS name_status
        WHERE status <> 'name-revoke'
      `;
    });
    const results = queryResult.map(r => r.name);
    return { results };
  }

  async getNamespace({
    namespace,
    includeUnanchored,
  }: {
    namespace: string;
    includeUnanchored: boolean;
  }): Promise<FoundOrNot<DbBnsNamespace & { index_block_hash: string }>> {
    const queryResult = await this.sqlTransaction(async sql => {
      const maxBlockHeight = await this.getMaxBlockHeight(sql, { includeUnanchored });
      return await sql<(DbBnsNamespace & { tx_id: string; index_block_hash: string })[]>`
        SELECT DISTINCT ON (namespace_id) namespace_id, *
        FROM namespaces
        WHERE namespace_id = ${namespace}
        AND ready_block <= ${maxBlockHeight}
        AND canonical = true AND microblock_canonical = true
        ORDER BY namespace_id, ready_block DESC, microblock_sequence DESC, tx_index DESC
        LIMIT 1
      `;
    });
    if (queryResult.length > 0) {
      return {
        found: true,
        result: {
          ...queryResult[0],
          tx_id: queryResult[0].tx_id,
          index_block_hash: queryResult[0].index_block_hash,
        },
      };
    }
    return { found: false } as const;
  }

  async getName({
    name,
    includeUnanchored,
    chainId,
  }: {
    name: string;
    includeUnanchored: boolean;
    chainId: ChainID;
  }): Promise<FoundOrNot<DbBnsName & { index_block_hash: string }>> {
    const queryResult = await this.sqlTransaction(async sql => {
      const maxBlockHeight = await this.getMaxBlockHeight(sql, { includeUnanchored });
      const nameZonefile = await sql<(DbBnsName & { tx_id: string; index_block_hash: string })[]>`
        SELECT n.*, z.zonefile
        FROM names AS n
        LEFT JOIN zonefiles AS z USING (name, tx_id, index_block_hash)
        WHERE n.name = ${name}
          AND n.registered_at <= ${maxBlockHeight}
          AND n.canonical = true
          AND n.microblock_canonical = true
        ORDER BY n.registered_at DESC,
          n.microblock_sequence DESC,
          n.tx_index DESC,
          n.event_index DESC
        LIMIT 1
      `;
      if (nameZonefile.length === 0 || nameZonefile[0].status === 'name-revoke') {
        return;
      }
      return nameZonefile[0];
    });
    if (queryResult) {
      return {
        found: true,
        result: {
          ...queryResult,
          tx_id: queryResult.tx_id,
          index_block_hash: queryResult.index_block_hash,
        },
      };
    }
    return { found: false } as const;
  }

  async getHistoricalZoneFile(args: {
    name: string;
    zoneFileHash: string;
    includeUnanchored: boolean;
    chainId: ChainID;
  }): Promise<FoundOrNot<DbBnsZoneFile>> {
    const queryResult = await this.sqlTransaction(async sql => {
      const maxBlockHeight = await this.getMaxBlockHeight(sql, {
        includeUnanchored: args.includeUnanchored,
      });
      const validZonefileHash = validateZonefileHash(args.zoneFileHash);
      const parentNameStatus = await this.getName({
        name: bnsNameFromSubdomain(args.name),
        includeUnanchored: args.includeUnanchored,
        chainId: args.chainId,
      });
      if (!parentNameStatus.found) {
        return [] as { zonefile: string }[];
      }
      // Depending on the kind of name we got, use the correct table to pivot on canonical chain
      // state to get the zonefile. We can't pivot on the `txs` table because some names/subdomains
      // were imported from Stacks v1 and they don't have an associated tx.
      const isSubdomain = args.name.split('.').length > 2;
      if (isSubdomain) {
        return sql<{ zonefile: string }[]>`
          SELECT zonefile
          FROM zonefiles AS z
          INNER JOIN subdomains AS s ON
            s.fully_qualified_subdomain = z.name
            AND s.tx_id = z.tx_id
            AND s.index_block_hash = z.index_block_hash
          WHERE z.name = ${args.name}
            AND z.zonefile_hash = ${validZonefileHash}
            AND s.canonical = TRUE
            AND s.microblock_canonical = TRUE
            AND s.block_height <= ${maxBlockHeight}
          ORDER BY s.block_height DESC, s.microblock_sequence DESC, s.tx_index DESC
          LIMIT 1
        `;
      } else {
        return sql<{ zonefile: string }[]>`
          SELECT zonefile
          FROM zonefiles AS z
          INNER JOIN names AS n USING (name, tx_id, index_block_hash)
          WHERE z.name = ${args.name}
            AND z.zonefile_hash = ${validZonefileHash}
            AND n.canonical = TRUE
            AND n.microblock_canonical = TRUE
            AND n.registered_at <= ${maxBlockHeight}
          ORDER BY n.registered_at DESC, n.microblock_sequence DESC, n.tx_index DESC
          LIMIT 1
        `;
      }
    });
    if (queryResult.length > 0) {
      return {
        found: true,
        result: queryResult[0],
      };
    }
    return { found: false } as const;
  }

  async getLatestZoneFile({
    name,
    includeUnanchored,
    chainId,
  }: {
    name: string;
    includeUnanchored: boolean;
    chainId: ChainID;
  }): Promise<FoundOrNot<DbBnsZoneFile>> {
    const queryResult = await this.sqlTransaction(async sql => {
      const maxBlockHeight = await this.getMaxBlockHeight(sql, { includeUnanchored });
      const parentNameStatus = await this.getName({
        name: bnsNameFromSubdomain(name),
        includeUnanchored,
        chainId,
      });
      if (!parentNameStatus.found) {
        return [] as { zonefile: string }[];
      }
      // Depending on the kind of name we got, use the correct table to pivot on canonical chain
      // state to get the zonefile. We can't pivot on the `txs` table because some names/subdomains
      // were imported from Stacks v1 and they don't have an associated tx.
      const isSubdomain = name.split('.').length > 2;
      if (isSubdomain) {
        return sql<{ zonefile: string }[]>`
          SELECT zonefile
          FROM zonefiles AS z
          INNER JOIN subdomains AS s ON
            s.fully_qualified_subdomain = z.name
            AND s.tx_id = z.tx_id
            AND s.index_block_hash = z.index_block_hash
          WHERE z.name = ${name}
            AND s.canonical = TRUE
            AND s.microblock_canonical = TRUE
            AND s.block_height <= ${maxBlockHeight}
          ORDER BY s.block_height DESC, s.microblock_sequence DESC, s.tx_index DESC
          LIMIT 1
        `;
      } else {
        return sql<{ zonefile: string }[]>`
          SELECT zonefile
          FROM zonefiles AS z
          INNER JOIN names AS n USING (name, tx_id, index_block_hash)
          WHERE z.name = ${name}
            AND n.canonical = TRUE
            AND n.microblock_canonical = TRUE
            AND n.registered_at <= ${maxBlockHeight}
          ORDER BY n.registered_at DESC, n.microblock_sequence DESC, n.tx_index DESC
          LIMIT 1
        `;
      }
    });
    if (queryResult.length > 0) {
      return {
        found: true,
        result: queryResult[0],
      };
    }
    return { found: false } as const;
  }

  async getNamesByAddressList({
    address,
    includeUnanchored,
    chainId,
  }: {
    address: string;
    includeUnanchored: boolean;
    chainId: ChainID;
  }): Promise<FoundOrNot<string[]>> {
    const queryResult = await this.sqlTransaction(async sql => {
      const maxBlockHeight = await this.getMaxBlockHeight(sql, { includeUnanchored });
      // 1. Get subdomains owned by this address. These don't produce NFT events so we have to look
      //    directly at the `subdomains` table.
      const subdomainsQuery = await sql<{ fully_qualified_subdomain: string }[]>`
        WITH addr_subdomains AS (
          SELECT DISTINCT ON (fully_qualified_subdomain)
            fully_qualified_subdomain
          FROM
            subdomains
          WHERE
            owner = ${address}
            AND block_height <= ${maxBlockHeight}
            AND canonical = TRUE
            AND microblock_canonical = TRUE
        )
        SELECT DISTINCT ON (fully_qualified_subdomain)
          fully_qualified_subdomain
        FROM
          subdomains
          INNER JOIN addr_subdomains USING (fully_qualified_subdomain)
        WHERE
          canonical = TRUE
          AND microblock_canonical = TRUE
        ORDER BY
          fully_qualified_subdomain
      `;
      // 2. Get names owned by this address which were imported from Blockstack v1. These also don't
      //    have an associated NFT event so we have to look directly at the `names` table, however,
      //    we'll also check if any of these names are still owned by the same user.
      const importedNamesQuery = await sql<{ name: string }[]>`
        SELECT
          name
        FROM
          names
        WHERE
          address = ${address}
          AND registered_at = 1
          AND canonical = TRUE
          AND microblock_canonical = TRUE
      `;
      let oldImportedNames: string[] = [];
      if (importedNamesQuery.length > 0) {
        const nameCVs = importedNamesQuery.map(i => bnsNameCV(i.name));
        const oldImportedNamesQuery = await sql<{ value: string }[]>`
          SELECT value
          FROM ${includeUnanchored ? sql`nft_custody_unanchored` : sql`nft_custody`}
          WHERE recipient <> ${address} AND value IN ${sql(nameCVs)}
        `;
        oldImportedNames = oldImportedNamesQuery.map(i => bnsHexValueToName(i.value));
      }
      // 3. Get newer NFT names owned by this address.
      const nftNamesQuery = await sql<{ value: string }[]>`
        SELECT value
        FROM ${includeUnanchored ? sql`nft_custody_unanchored` : sql`nft_custody`}
        WHERE recipient = ${address} AND asset_identifier = ${getBnsSmartContractId(chainId)}
      `;
      const results: Set<string> = new Set([
        ...subdomainsQuery.map(i => i.fully_qualified_subdomain),
        ...importedNamesQuery.map(i => i.name).filter(i => !oldImportedNames.includes(i)),
        ...nftNamesQuery.map(i => bnsHexValueToName(i.value)),
      ]);
      // 4. Now that we've acquired all names owned by this address, filter out the ones that are
      //    revoked.
      const validatedResults: string[] = [];
      for (const result of results) {
        const valid = await this.getName({
          name: bnsNameFromSubdomain(result),
          includeUnanchored,
          chainId,
        });
        if (valid.found) {
          validatedResults.push(result);
        }
      }
      return validatedResults.sort();
    });
    if (queryResult.length > 0) {
      return {
        found: true,
        result: queryResult,
      };
    }
    return { found: false } as const;
  }

  /**
   * This function returns the subdomains for a specific name
   * @param name - The name for which subdomains are required
   */
  async getSubdomainsListInName({
    name,
    includeUnanchored,
    chainId,
  }: {
    name: string;
    includeUnanchored: boolean;
    chainId: ChainID;
  }): Promise<{ results: string[] }> {
    const queryResult = await this.sqlTransaction(async sql => {
      const maxBlockHeight = await this.getMaxBlockHeight(sql, { includeUnanchored });
      const status = await this.getName({ name, includeUnanchored, chainId });
      if (!status.found) {
        return [] as { fully_qualified_subdomain: string }[];
      }
      return await sql<{ fully_qualified_subdomain: string }[]>`
        SELECT DISTINCT ON (fully_qualified_subdomain) fully_qualified_subdomain
        FROM subdomains
        WHERE name = ${name}
          AND block_height <= ${maxBlockHeight}
          AND canonical = true
          AND microblock_canonical = true
        ORDER BY fully_qualified_subdomain, block_height DESC, microblock_sequence DESC, tx_index DESC
      `;
    });
    const results = queryResult.map(r => r.fully_qualified_subdomain);
    return { results };
  }

  /**
   * @deprecated This function is only used for testing.
   */
  async getSubdomainsList({
    page,
    includeUnanchored,
  }: {
    page: number;
    includeUnanchored: boolean;
  }) {
    const offset = page * 100;
    const queryResult = await this.sqlTransaction(async sql => {
      const maxBlockHeight = await this.getMaxBlockHeight(sql, { includeUnanchored });
      return await sql<{ fully_qualified_subdomain: string }[]>`
        SELECT DISTINCT ON (fully_qualified_subdomain) fully_qualified_subdomain
        FROM subdomains
        WHERE block_height <= ${maxBlockHeight}
        AND canonical = true AND microblock_canonical = true
        ORDER BY fully_qualified_subdomain, block_height DESC, microblock_sequence DESC, tx_index DESC
        LIMIT 100
        OFFSET ${offset}
      `;
    });
    const results = queryResult.map(r => r.fully_qualified_subdomain);
    return { results };
  }

  async getNamesList({ page, includeUnanchored }: { page: number; includeUnanchored: boolean }) {
    const offset = page * 100;
    const queryResult = await this.sqlTransaction(async sql => {
      const maxBlockHeight = await this.getMaxBlockHeight(sql, { includeUnanchored });
      return await sql<{ name: string }[]>`
        WITH name_results AS (
          SELECT DISTINCT ON (name) name, status
          FROM names
          WHERE canonical = true AND microblock_canonical = true
          AND registered_at <= ${maxBlockHeight}
          ORDER BY name, registered_at DESC, microblock_sequence DESC, tx_index DESC, event_index DESC
        )
        SELECT name FROM name_results
        WHERE status <> 'name-revoke'
        LIMIT 100
        OFFSET ${offset}
      `;
    });
    const results = queryResult.map(r => r.name);
    return { results };
  }

  async getSubdomain({
    subdomain,
    includeUnanchored,
    chainId,
  }: {
    subdomain: string;
    includeUnanchored: boolean;
    chainId: ChainID;
  }): Promise<FoundOrNot<DbBnsSubdomain & { index_block_hash: string }>> {
    const queryResult = await this.sqlTransaction(async sql => {
      const maxBlockHeight = await this.getMaxBlockHeight(sql, { includeUnanchored });
      const status = await this.getName({
        name: bnsNameFromSubdomain(subdomain),
        includeUnanchored,
        chainId,
      });
      if (!status.found) {
        return [] as (DbBnsSubdomain & { tx_id: string; index_block_hash: string })[];
      }
      return await sql<(DbBnsSubdomain & { tx_id: string; index_block_hash: string })[]>`
        SELECT s.*, z.zonefile
        FROM subdomains AS s
        LEFT JOIN zonefiles AS z
          ON z.name = s.fully_qualified_subdomain
          AND z.tx_id = s.tx_id
          AND z.index_block_hash = s.index_block_hash
        WHERE s.canonical = true
          AND s.microblock_canonical = true
          AND s.block_height <= ${maxBlockHeight}
          AND s.fully_qualified_subdomain = ${subdomain}
        ORDER BY s.block_height DESC, s.microblock_sequence DESC, s.tx_index DESC
        LIMIT 1
      `;
    });
    if (queryResult.length > 0 && queryResult[0].zonefile_hash) {
      return {
        found: true,
        result: {
          ...queryResult[0],
          tx_id: queryResult[0].tx_id,
          index_block_hash: queryResult[0].index_block_hash,
        },
      };
    }
    return { found: false } as const;
  }

  async getSubdomainResolver(args: { name: string }): Promise<FoundOrNot<string>> {
    const queryResult = await this.sql<{ resolver: string }[]>`
      SELECT DISTINCT ON (name) name, resolver
      FROM subdomains
      WHERE canonical = true AND microblock_canonical = true
      AND name = ${args.name}
      ORDER BY name, block_height DESC, microblock_sequence DESC, tx_index DESC
      LIMIT 1
    `;
    if (queryResult.length > 0) {
      return {
        found: true,
        result: queryResult[0].resolver,
      };
    }
    return { found: false } as const;
  }

  async getTokenOfferingLocked(address: string, blockHeight: number) {
    const queryResult = await this.sql<DbTokenOfferingLocked[]>`
      SELECT block, value
      FROM token_offering_locked
      WHERE address = ${address}
      ORDER BY block ASC
    `;
    if (queryResult.length > 0) {
      let totalLocked = 0n;
      let totalUnlocked = 0n;
      const unlockSchedules: AddressUnlockSchedule[] = [];
      queryResult.forEach(lockedInfo => {
        const unlockSchedule: AddressUnlockSchedule = {
          amount: lockedInfo.value.toString(),
          block_height: lockedInfo.block,
        };
        unlockSchedules.push(unlockSchedule);
        if (lockedInfo.block > blockHeight) {
          totalLocked += BigInt(lockedInfo.value);
        } else {
          totalUnlocked += BigInt(lockedInfo.value);
        }
      });

      const tokenOfferingLocked: AddressTokenOfferingLocked = {
        total_locked: totalLocked.toString(),
        total_unlocked: totalUnlocked.toString(),
        unlock_schedule: unlockSchedules,
      };
      return {
        found: true,
        result: tokenOfferingLocked,
      };
    } else {
      return { found: false } as const;
    }
  }

  async getBlockByBurnBlockHeight(burnBlockHeight: number): Promise<FoundOrNot<DbBlock>> {
    return await this.sqlTransaction(async client => {
      const result = await client<BlockQueryResult[]>`
        SELECT ${client(BLOCK_COLUMNS)}
        FROM blocks
        WHERE canonical = true AND burn_block_height >= ${burnBlockHeight}
        ORDER BY block_height ASC
        LIMIT 1
      `;
      if (result.length === 0) {
        return { found: false } as const;
      }
      const row = result[0];
      const block = parseBlockQueryResult(row);
      return { found: true, result: block } as const;
    });
  }

  async getUnlockedAddressesAtBlock(block: DbBlock): Promise<StxUnlockEvent[]> {
    return await this.sqlTransaction(async client => {
      return await this.internalGetUnlockedAccountsAtHeight(client, block);
    });
  }

  async internalGetUnlockedAccountsAtHeight(
    sql: PgSqlClient,
    block: DbBlock
  ): Promise<StxUnlockEvent[]> {
    const current_burn_height = block.burn_block_height;
    let previous_burn_height = current_burn_height;
    if (block.block_height > 1) {
      const previous_block = await this.getBlockByHeightInternal(sql, block.block_height - 1);
      if (previous_block.found) {
        previous_burn_height = previous_block.result.burn_block_height;
      }
    }
    const v1UnlockHeight = await this.getPox1UnlockHeightInternal(sql);

    type StxLockEventResult = {
      locked_amount: string;
      unlock_height: number;
      locked_address: string;
      block_height: number;
      tx_index: number;
      event_index: number;
    };

    // Once the pox_v1_unlock_height is reached, stop using `stx_lock_events` to determinel locked state,
    // because it includes pox-v1 entries. We only care about pox-v2, so only need to query `pox2_events`.
    let poxV1Unlocks: StxLockEventResult[] = [];
    const includePox1State =
      !v1UnlockHeight.found ||
      (v1UnlockHeight.found && v1UnlockHeight.result > current_burn_height);
    if (includePox1State) {
      poxV1Unlocks = await sql<StxLockEventResult[]>`
        SELECT DISTINCT ON (locked_address) locked_address, locked_amount, unlock_height, block_height, tx_index, event_index
        FROM stx_lock_events
        WHERE microblock_canonical = true AND canonical = true
        AND contract_name = 'pox'
        AND unlock_height <= ${current_burn_height} AND unlock_height > ${previous_burn_height}
        ORDER BY locked_address, block_height DESC, microblock_sequence DESC, tx_index DESC, event_index DESC
      `;
    }

    // Check if given height equals pox_v1_unlock_height and generate events for all
    // accounts locked in pox-v1
    let poxV1ForceUnlocks: StxLockEventResult[] = [];
    const generatePoxV1ForceUnlocks =
      v1UnlockHeight.found &&
      current_burn_height > v1UnlockHeight.result &&
      previous_burn_height <= v1UnlockHeight.result;
    if (generatePoxV1ForceUnlocks) {
      const poxV1UnlocksQuery = await sql<StxLockEventResult[]>`
        SELECT DISTINCT ON (locked_address) locked_address, locked_amount, unlock_height, block_height, tx_index, event_index
        FROM stx_lock_events
        WHERE microblock_canonical = true AND canonical = true
        AND contract_name = 'pox'
        AND unlock_height > ${previous_burn_height}
        ORDER BY locked_address, block_height DESC, microblock_sequence DESC, tx_index DESC, event_index DESC
      `;
      poxV1ForceUnlocks = poxV1UnlocksQuery.map(row => {
        const unlockEvent: StxLockEventResult = {
          locked_amount: row.locked_amount,
          unlock_height: current_burn_height,
          locked_address: row.locked_address,
          block_height: row.block_height,
          tx_index: row.tx_index,
          event_index: row.event_index,
        };
        return unlockEvent;
      });
    }

    const pox2EventQuery = await sql<Pox2EventQueryResult[]>`
      SELECT DISTINCT ON (stacker) stacker, ${sql(POX2_EVENT_COLUMNS)}
      FROM pox2_events
      WHERE canonical = true AND microblock_canonical = true
      AND block_height <= ${block.block_height}
      AND (
        (
          burnchain_unlock_height <= ${current_burn_height}
          AND burnchain_unlock_height > ${previous_burn_height}
          AND name IN ${sql([
            Pox2EventName.StackStx,
            Pox2EventName.StackIncrease,
            Pox2EventName.StackExtend,
            Pox2EventName.DelegateStackStx,
            Pox2EventName.DelegateStackIncrease,
            Pox2EventName.DelegateStackExtend,
          ])}
        ) OR (
          name = ${Pox2EventName.HandleUnlock}
          AND burnchain_unlock_height < ${current_burn_height}
          AND burnchain_unlock_height >= ${previous_burn_height}
        )
      )
      ORDER BY stacker, block_height DESC, microblock_sequence DESC, tx_index DESC, event_index DESC
      LIMIT 1
    `;
    const poxV2Unlocks: StxLockEventResult[] = pox2EventQuery.map(row => {
      const pox2Event = parseDbPox2Event(row);
      const unlockEvent: StxLockEventResult = {
        locked_amount: pox2Event.locked.toString(),
        unlock_height: Number(pox2Event.burnchain_unlock_height),
        locked_address: pox2Event.stacker,
        block_height: pox2Event.block_height,
        tx_index: pox2Event.tx_index,
        event_index: pox2Event.event_index,
      };
      return unlockEvent;
    });

    const txIdQuery = await sql<{ tx_id: string }[]>`
      SELECT tx_id
      FROM txs
      WHERE microblock_canonical = true AND canonical = true
      AND block_height = ${block.block_height} AND (type_id = ${DbTxTypeId.Coinbase} OR type_id = ${DbTxTypeId.CoinbaseToAltRecipient})
      LIMIT 1
    `;

    const result: StxUnlockEvent[] = [];
    for (const unlocks of [poxV1Unlocks, poxV1ForceUnlocks, poxV2Unlocks]) {
      unlocks.forEach(row => {
        const unlockEvent: StxUnlockEvent = {
          unlocked_amount: row.locked_amount,
          stacker_address: row.locked_address,
          tx_id: txIdQuery[0].tx_id,
        };
        result.push(unlockEvent);
      });
    }
    return result;
  }

  async getFtMetadata(contractId: string): Promise<FoundOrNot<DbFungibleTokenMetadata>> {
    const queryResult = await this.sql<FungibleTokenMetadataQueryResult[]>`
      SELECT token_uri, name, description, image_uri, image_canonical_uri, symbol, decimals, contract_id, tx_id, sender_address
      FROM ft_metadata
      WHERE contract_id = ${contractId}
      LIMIT 1
    `;
    if (queryResult.length > 0) {
      const metadata: DbFungibleTokenMetadata = {
        token_uri: queryResult[0].token_uri,
        name: queryResult[0].name,
        description: queryResult[0].description,
        image_uri: queryResult[0].image_uri,
        image_canonical_uri: queryResult[0].image_canonical_uri,
        symbol: queryResult[0].symbol,
        decimals: queryResult[0].decimals,
        contract_id: queryResult[0].contract_id,
        tx_id: queryResult[0].tx_id,
        sender_address: queryResult[0].sender_address,
      };
      return {
        found: true,
        result: metadata,
      };
    } else {
      return { found: false } as const;
    }
  }

  async getNftMetadata(contractId: string): Promise<FoundOrNot<DbNonFungibleTokenMetadata>> {
    const queryResult = await this.sql<NonFungibleTokenMetadataQueryResult[]>`
      SELECT token_uri, name, description, image_uri, image_canonical_uri, contract_id, tx_id, sender_address
      FROM nft_metadata
      WHERE contract_id = ${contractId}
      LIMIT 1
    `;
    if (queryResult.length > 0) {
      const metadata: DbNonFungibleTokenMetadata = {
        token_uri: queryResult[0].token_uri,
        name: queryResult[0].name,
        description: queryResult[0].description,
        image_uri: queryResult[0].image_uri,
        image_canonical_uri: queryResult[0].image_canonical_uri,
        contract_id: queryResult[0].contract_id,
        tx_id: queryResult[0].tx_id,
        sender_address: queryResult[0].sender_address,
      };
      return {
        found: true,
        result: metadata,
      };
    } else {
      return { found: false } as const;
    }
  }

  async getFtMetadataList({
    limit,
    offset,
  }: {
    limit: number;
    offset: number;
  }): Promise<{ results: DbFungibleTokenMetadata[]; total: number }> {
    return await this.sqlTransaction(async sql => {
      const totalQuery = await sql<{ count: number }[]>`
        SELECT COUNT(*)::integer
        FROM ft_metadata
      `;
      const resultQuery = await sql<FungibleTokenMetadataQueryResult[]>`
        SELECT *
        FROM ft_metadata
        LIMIT ${limit}
        OFFSET ${offset}
      `;
      const parsed = resultQuery.map(r => {
        const metadata: DbFungibleTokenMetadata = {
          name: r.name,
          description: r.description,
          token_uri: r.token_uri,
          image_uri: r.image_uri,
          image_canonical_uri: r.image_canonical_uri,
          decimals: r.decimals,
          symbol: r.symbol,
          contract_id: r.contract_id,
          tx_id: r.tx_id,
          sender_address: r.sender_address,
        };
        return metadata;
      });
      return { results: parsed, total: totalQuery[0].count };
    });
  }

  async getNftMetadataList({
    limit,
    offset,
  }: {
    limit: number;
    offset: number;
  }): Promise<{ results: DbNonFungibleTokenMetadata[]; total: number }> {
    return await this.sqlTransaction(async sql => {
      const totalQuery = await sql<{ count: number }[]>`
        SELECT COUNT(*)::integer
        FROM nft_metadata
      `;
      const resultQuery = await sql<FungibleTokenMetadataQueryResult[]>`
        SELECT *
        FROM nft_metadata
        LIMIT ${limit}
        OFFSET ${offset}
      `;
      const parsed = resultQuery.map(r => {
        const metadata: DbNonFungibleTokenMetadata = {
          name: r.name,
          description: r.description,
          token_uri: r.token_uri,
          image_uri: r.image_uri,
          image_canonical_uri: r.image_canonical_uri,
          contract_id: r.contract_id,
          tx_id: r.tx_id,
          sender_address: r.sender_address,
        };
        return metadata;
      });
      return { results: parsed, total: totalQuery[0].count };
    });
  }
}<|MERGE_RESOLUTION|>--- conflicted
+++ resolved
@@ -12,11 +12,7 @@
   bnsHexValueToName,
   bnsNameCV,
   getBnsSmartContractId,
-<<<<<<< HEAD
-  logger,
-=======
   bnsNameFromSubdomain,
->>>>>>> 6d66c3cc
 } from '../helpers';
 import { PgStoreEventEmitter } from './pg-store-event-emitter';
 import {
@@ -98,22 +94,7 @@
   unsafeCols,
   validateZonefileHash,
 } from './helpers';
-<<<<<<< HEAD
-import {
-  PgAddressNotificationPayload,
-  PgBlockNotificationPayload,
-  PgConfigStateNotificationPayload,
-  PgMicroblockNotificationPayload,
-  PgNameNotificationPayload,
-  PgNftEventNotificationPayload,
-  PgNotifier,
-  PgTokenMetadataNotificationPayload,
-  PgTokensNotificationPayload,
-  PgTxNotificationPayload,
-} from './pg-notifier';
-=======
-import { PgNotifier } from './pg-notifier';
->>>>>>> 6d66c3cc
+import { PgConfigStateNotificationPayload, PgNotifier } from './pg-notifier';
 import { AsyncLocalStorage } from 'async_hooks';
 import { Pox2EventName } from '../pox-helpers';
 
@@ -266,10 +247,7 @@
           );
           break;
         case 'configStateUpdate':
-          this.eventEmitter.emit(
-            'configStateUpdate',
-            notification.payload as PgConfigStateNotificationPayload
-          );
+          this.eventEmitter.emit('configStateUpdate', notification.payload);
           break;
       }
     });
