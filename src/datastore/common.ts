--- conflicted
+++ resolved
@@ -1091,13 +1091,11 @@
   ip: string;
   occurred_at: number;
 }
-<<<<<<< HEAD
+
 export interface RawEventRequestInsertValues {
   event_path: string;
   payload: string;
 }
-=======
->>>>>>> 78d7d9c9
 
 export interface PrincipalStxTxsInsertValues {
   principal: string;
