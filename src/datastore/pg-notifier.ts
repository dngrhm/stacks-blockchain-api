--- conflicted
+++ resolved
@@ -3,22 +3,7 @@
 import { DbConfigState } from './common';
 import { connectPostgres, PgServer, PgSqlClient } from './connection';
 
-<<<<<<< HEAD
-type PgNotificationType =
-  | 'blockUpdate'
-  | 'microblockUpdate'
-  | 'txUpdate'
-  | 'nftEventUpdate'
-  | 'addressUpdate'
-  | 'nameUpdate'
-  | 'tokenMetadataUpdateQueued'
-  | 'tokensUpdate'
-  | 'configStateUpdate';
-
-export type PgTxNotificationPayload = {
-=======
 type PgTxNotificationPayload = {
->>>>>>> 6d66c3cc
   txId: string;
 };
 
@@ -40,13 +25,7 @@
   blockHeight: number;
 };
 
-<<<<<<< HEAD
-export type PgConfigStateNotificationPayload = DbConfigState;
-
-export type PgTokenMetadataNotificationPayload = {
-=======
 type PgTokenMetadataNotificationPayload = {
->>>>>>> 6d66c3cc
   queueId: number;
 };
 
@@ -58,31 +37,16 @@
   contractId: string;
 };
 
-<<<<<<< HEAD
-type PgNotificationPayload =
-  | PgAddressNotificationPayload
-  | PgBlockNotificationPayload
-  | PgMicroblockNotificationPayload
-  | PgNameNotificationPayload
-  | PgNftEventNotificationPayload
-  | PgTokenMetadataNotificationPayload
-  | PgTokensNotificationPayload
-  | PgTxNotificationPayload
-  | PgConfigStateNotificationPayload;
-
-type PgNotification = {
-  type: PgNotificationType;
-  payload: PgNotificationPayload;
-=======
 type PgSmartContractLogNotificationPayload = {
   txId: string;
   eventIndex: number;
->>>>>>> 6d66c3cc
 };
 
 type PgTokensNotificationPayload = {
   contractID: string;
 };
+
+export type PgConfigStateNotificationPayload = DbConfigState;
 
 /**
  * API notifications to be sent via Postgres `NOTIFY` queries.
@@ -97,7 +61,8 @@
   | { type: 'tokenMetadataUpdateQueued'; payload: PgTokenMetadataNotificationPayload }
   | { type: 'tokensUpdate'; payload: PgTokensNotificationPayload }
   | { type: 'smartContractUpdate'; payload: PgSmartContractNotificationPayload }
-  | { type: 'smartContractLogUpdate'; payload: PgSmartContractLogNotificationPayload };
+  | { type: 'smartContractLogUpdate'; payload: PgSmartContractLogNotificationPayload }
+  | { type: 'configStateUpdate'; payload: PgConfigStateNotificationPayload };
 
 type PgNotificationCallback = (notification: PgNotification) => void;
 
