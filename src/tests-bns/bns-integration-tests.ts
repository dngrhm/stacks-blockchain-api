--- conflicted
+++ resolved
@@ -1,8 +1,3 @@
-<<<<<<< HEAD
-=======
-import { PgDataStore, cycleMigrations, runMigrations } from '../datastore/postgres-store';
-import { PoolClient } from 'pg';
->>>>>>> ad35ed34
 import { ApiServer, startApiServer } from '../api/init';
 import * as supertest from 'supertest';
 import { startEventServer } from '../event-stream/event-server';
@@ -11,11 +6,6 @@
 import { DbTx, DbTxStatus } from '../datastore/common';
 import { AnchorMode, ChainID, PostConditionMode, someCV } from '@stacks/transactions';
 import { StacksMocknet } from '@stacks/network';
-<<<<<<< HEAD
-import { PgWriteStore } from '../datastore/pg-write-store';
-import { cycleMigrations, runMigrations } from '../datastore/migrations';
-=======
->>>>>>> ad35ed34
 import {
   broadcastTransaction,
   bufferCV,
@@ -31,6 +21,8 @@
 import { logger } from '../helpers';
 import { testnetKeys } from '../api/routes/debug';
 import { TestBlockBuilder } from '../test-utils/test-builders';
+import { PgWriteStore } from '../datastore/pg-write-store';
+import { cycleMigrations, runMigrations } from '../datastore/migrations';
 
 
 function hash160(bfr: Buffer): Buffer {
@@ -548,40 +540,14 @@
     const query1 = await supertest(api.server).get(`/v1/names/${name}.${namespace}`);
     expect(query1.status).toBe(200);
     expect(query1.type).toBe('application/json');
-<<<<<<< HEAD
-    expect(query1.body).toEqual({
-      address: 'SP29EJ0SVM2TRZ3XGVTZPVTKF4SV1VMD8C0GA5SK5',
-      blockchain: 'stacks',
-      expire_block: 52595,
-      last_txid: '0x',
-      status: 'name-register',
-      zonefile:
-        '$ORIGIN zumrai.id\n$TTL 3600\n_http._tcp	IN	URI	10	1	"https://gaia.blockstack.org/hub/1EPno1VcdGx89ukN2we4iVpnFtkHzw8i5d/profile.json"\n\n',
-      zonefile_hash: '853cd126478237bc7392e65091f7ffa5a1556a33',
-    });
-=======
     expect(query1.body.zonefile).toBe(zonefile);
     expect(query1.body.status).toBe('name-renewal');
->>>>>>> ad35ed34
 
     // Name should appear only once in namespace list
     const query2 = await supertest(api.server).get(`/v1/namespaces/${namespace}/names`);
     expect(query2.status).toBe(200);
     expect(query2.type).toBe('application/json');
-<<<<<<< HEAD
-    expect(query2.body).toEqual({
-      address: 'SP2S2F9TCAT43KEJT02YTG2NXVCPZXS1426T63D9H',
-      blockchain: 'stacks',
-      last_txid: '0x',
-      resolver: 'https://registrar.blockstack.org',
-      status: 'registered_subdomain',
-      zonefile:
-        '$ORIGIN flushreset.id.blockstack\n$TTL 3600\n_http._tcp	IN	URI	10	1	"https://gaia.blockstack.org/hub/1HEznKZ7mK5fmibweM7eAk8SwRgJ1bWY92/profile.json"\n\n',
-      zonefile_hash: '14dc091ebce8ea117e1276d802ee903cc0fdde81',
-    });
-=======
     expect(query2.body).toStrictEqual(["renewal.name-renewal"]);
->>>>>>> ad35ed34
 
     // check new expiration block, should not be 0
     const query3 = await supertest(api.server).get(`/v1/names/${name}.${namespace}`);
